.PHONY: all install docs lint format test clean FORCE

all: docs test

install:
	pip install -e .[dev]

docs: FORCE
	mkdir -p docs/source/_static
	$(MAKE) -C docs html

lint: FORCE
	flake8

format: FORCE
	isort -y

test: lint FORCE
	pytest -v -n auto test/
	FUNSOR_DEBUG=1 pytest -v test/test_gaussian.py
	FUNSOR_USE_TCO=1 pytest -v test/test_terms.py
	FUNSOR_USE_TCO=1 pytest -v test/test_einsum.py
	FUNSOR_USE_TCO=1 pytest -v test/test_numpy.py
	python examples/discrete_hmm.py -n 2
	python examples/discrete_hmm.py -n 2 -t 50 --lazy
	FUNSOR_USE_TCO=1 python examples/discrete_hmm.py -n 1 -t 50 --lazy
	FUNSOR_USE_TCO=1 python examples/discrete_hmm.py -n 1 -t 500 --lazy
	python examples/kalman_filter.py -n 2
	python examples/kalman_filter.py -n 2 -t 50 --lazy
	FUNSOR_USE_TCO=1 python examples/kalman_filter.py -n 1 -t 50 --lazy
	FUNSOR_USE_TCO=1 python examples/kalman_filter.py -n 1 -t 500 --lazy
	python examples/minipyro.py
	python examples/minipyro.py --jit
	python examples/slds.py -n 2 -t 50
	python examples/pcfg.py --size 3
	python examples/vae.py --smoke-test
	python examples/eeg_slds.py --num-steps 2 --fon --test 
<<<<<<< HEAD
	python examples/mixed_hmm/experiment.py -d seal -i discrete -g discrete -zi --smoke
	python examples/mixed_hmm/experiment.py -d seal -i discrete -g discrete -zi --parallel --smoke
	@#python examples/ss_vae_delayed.py --xfail-if-not-implemented
=======
	python examples/sensor.py --seed=0 --num-frames=2 -n 1
>>>>>>> 56e8a444
	@echo PASS

clean: FORCE
	git clean -dfx -e funsor-egg.info

FORCE:<|MERGE_RESOLUTION|>--- conflicted
+++ resolved
@@ -35,13 +35,9 @@
 	python examples/pcfg.py --size 3
 	python examples/vae.py --smoke-test
 	python examples/eeg_slds.py --num-steps 2 --fon --test 
-<<<<<<< HEAD
 	python examples/mixed_hmm/experiment.py -d seal -i discrete -g discrete -zi --smoke
 	python examples/mixed_hmm/experiment.py -d seal -i discrete -g discrete -zi --parallel --smoke
-	@#python examples/ss_vae_delayed.py --xfail-if-not-implemented
-=======
 	python examples/sensor.py --seed=0 --num-frames=2 -n 1
->>>>>>> 56e8a444
 	@echo PASS
 
 clean: FORCE
