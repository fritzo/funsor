# Copyright Contributors to the Pyro project.
# SPDX-License-Identifier: Apache-2.0

from collections import defaultdict

from multipledispatch.dispatcher import Dispatcher, expand_tuples

from funsor.typing import Variadic, deep_type, get_origin, get_type_hints, typing_wrap


class PartialDispatcher(Dispatcher):
    """
    Wrapper to avoid appearance in stack traces.
    """

    def __init__(self, default=None):
        self.default = default if default is None else PartialDefault(default)
        super().__init__("PartialDispatcher")
        if default is not None:
            self.add(([object],), self.default)

    def add(self, signature, func):

        # Handle annotations
        if not signature:
            annotations = get_type_hints(func)
            annotations.pop("return", None)
            if annotations:
                signature = tuple(annotations.values())

        # Handle some union types by expanding at registration time
        if any(isinstance(typ, tuple) for typ in signature):
            for typs in expand_tuples(signature):
                self.add(typs, func)
            return

        # Handle variadic types
        signature = (
            Variadic[tuple(tp)] if isinstance(tp, list) else tp for tp in signature
        )

        signature = tuple(map(typing_wrap, signature))
        super().add(signature, func)

    def partial_call(self, *args):
        """
        Likde :meth:`__call__` but avoids calling ``func()``.
        """
        types = tuple(map(typing_wrap, map(deep_type, args)))
        try:
            func = self._cache[types]
        except KeyError:
            func = self.dispatch(*types)
            if func is None:
                raise NotImplementedError(
                    "Could not find signature for %s: <%s>"
                    % (self.name, ", ".join(cls.__name__ for cls in types))
                )
            self._cache[types] = func
        return func

    def __call__(self, *args):
        return self.partial_call(*args)(*args)


class PartialDefault:
    def __init__(self, default):
        self.default = default

    @property
    def __call__(self):
        return self.default

    def partial_call(self, *args):
        return self.default


class KeyedRegistry(object):
    def __init__(self, default=None):
        # TODO make registry a WeakKeyDictionary
        self.default = default if default is None else PartialDefault(default)
        self.registry = defaultdict(lambda: PartialDispatcher(default=default))

    def register(self, key, *types):
        register = self.registry[get_origin(key)].register

        # This decorator supports stacking multiple decorators, which is not
        # supported by multipledipatch (which returns a Dispatch object rather
        # than the original function).
        def decorator(fn):
            register(*types)(fn)
            return fn

        return decorator

    def __contains__(self, key):
<<<<<<< HEAD
        return getattr(key, "__origin__", key) in self.registry
=======
        return get_origin(key) in self.registry
>>>>>>> 03447650

    def __getitem__(self, key):
        key = get_origin(key)
        if self.default is None:
            return self.registry[key]
        return self.registry.get(key, self.default)

    def __call__(self, key, *args):
        return self[key](*args)

    def dispatch(self, key, *args):
        return self[key].partial_call(*args)


__all__ = [
    "KeyedRegistry",
]<|MERGE_RESOLUTION|>--- conflicted
+++ resolved
@@ -94,11 +94,7 @@
         return decorator
 
     def __contains__(self, key):
-<<<<<<< HEAD
-        return getattr(key, "__origin__", key) in self.registry
-=======
         return get_origin(key) in self.registry
->>>>>>> 03447650
 
     def __getitem__(self, key):
         key = get_origin(key)
