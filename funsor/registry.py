--- conflicted
+++ resolved
@@ -30,14 +30,9 @@
 class KeyedRegistry(object):
 
     def __init__(self, default=None):
-<<<<<<< HEAD
+        # TODO make registry a WeakKeyDictionary
+        self.default = default if default is None else PartialDefault(default)
         self.registry = defaultdict(lambda: PartialDispatcher('f', default=default))
-        self.default = PartialDefault(default) if default is not None else default
-=======
-        self.default = default if default is None else PartialDefault(default)
-        # TODO make registry a WeakKeyDictionary
-        self.registry = defaultdict(lambda: PartialDispatcher('f'))
->>>>>>> 90a488ca
 
     def register(self, key, *types):
         register = self.registry[get_origin(key)].register
