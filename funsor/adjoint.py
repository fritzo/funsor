# Copyright Contributors to the Pyro project.
# SPDX-License-Identifier: Apache-2.0

from collections import defaultdict
from collections.abc import Hashable

from funsor.cnf import Contraction, nullop
from funsor.interpretations import Interpretation, reflect
from funsor.interpreter import stack_reinterpret
from funsor.ops import AssociativeOp
from funsor.registry import KeyedRegistry
<<<<<<< HEAD
from funsor.terms import Binary, Cat, Funsor, Number, Reduce, Slice, Subs, Variable, \
    reflect, substitute, to_funsor
from funsor.tensor import Tensor
=======
from funsor.terms import (
    Binary,
    Cat,
    Funsor,
    Reduce,
    Scatter,
    Slice,
    Subs,
    substitute,
    to_funsor,
)

from . import instrument, interpreter, ops
>>>>>>> 5d737584


def _alpha_unmangle(expr):
    alpha_subs = {
        name: name.split("__BOUND")[0] for name in expr.bound if "__BOUND" in name
    }
    if not alpha_subs:
        return tuple(expr._ast_values)

    return expr._alpha_convert(alpha_subs)


class AdjointTape(Interpretation):
    def __init__(self):
        super().__init__("adjoint")
        self.tape = []
        self._old_interpretation = None
        self._eager_to_lazy = {}

    def interpret(self, cls, *args):
        if cls in adjoint_ops:  # atomic op, don't trace internals
            with self._old_interpretation:
                result = cls(*args)
            self.tape.append((result, cls, args))
        else:
            result = self._old_interpretation.interpret(cls, *args)
        lazy_args = [
            self._eager_to_lazy.get(
                id(arg)
                if ops.is_numeric_array(arg) or not isinstance(arg, Hashable)
                else arg,
                arg,
            )
            for arg in args
        ]
        self._eager_to_lazy[result] = reflect.interpret(cls, *lazy_args)
        return result

    def __enter__(self):
        self.tape = []
        self._old_interpretation = interpreter.get_interpretation()
        return super().__enter__()

    def adjoint(self, sum_op, bin_op, root, targets=None):

<<<<<<< HEAD
        bin_unit = to_funsor(ops.UNITS[bin_op])
        adjoint_values = defaultdict(lambda: bin_unit)
        adjoint_values[root] = root
=======
        zero = to_funsor(ops.UNITS[sum_op])
        one = to_funsor(ops.UNITS[bin_op])
        adjoint_values = defaultdict(lambda: zero)
        adjoint_values[root] = one
>>>>>>> 5d737584

        reached_root = False
        while self.tape:
            output, fn, inputs = self.tape.pop()
            if not reached_root:
                if output is root:
                    reached_root = True
                else:
                    continue

            # reverse the effects of alpha-renaming
            with reflect:

                lazy_output = self._eager_to_lazy[output]
                lazy_fn = type(lazy_output)
                lazy_inputs = lazy_output._ast_values
                # TODO abstract this into a helper function
                # FIXME make lazy_output linear instead of quadratic in the size of the tape
                lazy_other_subs = tuple(
                    (name, to_funsor(name.split("__BOUND")[0], domain))
                    for name, domain in lazy_output.inputs.items()
                    if "__BOUND" in name
                )
                lazy_inputs = _alpha_unmangle(
                    substitute(lazy_fn(*lazy_inputs), lazy_other_subs)
                )
                lazy_output = type(lazy_output)(
                    *_alpha_unmangle(substitute(lazy_output, lazy_other_subs))
                )

                other_subs = tuple(
                    (name, to_funsor(name.split("__BOUND")[0], domain))
                    for name, domain in output.inputs.items()
                    if "__BOUND" in name
                )
                inputs = _alpha_unmangle(substitute(fn(*inputs), other_subs))
                output = type(output)(*_alpha_unmangle(substitute(output, other_subs)))

                self._eager_to_lazy[output] = lazy_output

<<<<<<< HEAD
        target_adjs = {}
        for v in targets:
            target_adjs[v] = adjoint_values[v]
=======
            in_adjs = adjoint_ops(fn, sum_op, bin_op, adjoint_values[output], *inputs)
            for v, adjv in in_adjs:
                agg_vars = adjv.input_vars - v.input_vars - root.input_vars
                old_value = adjoint_values[v]
                adjoint_values[v] = sum_op(old_value, adjv.reduce(sum_op, agg_vars))
>>>>>>> 5d737584

        result = defaultdict(lambda: zero)
        for key, value in adjoint_values.items():
            lazy_key = self._eager_to_lazy.get(key, key)
            result[lazy_key] = value

        if targets is None:
            return result
        return {target: result[target] for target in targets}


def adjoint(sum_op, bin_op, expr):
    with AdjointTape() as tape:
        # TODO fix traversal order in AdjointTape instead of using stack_reinterpret
        root = stack_reinterpret(expr)
    return tape.adjoint(sum_op, bin_op, root)


# logaddexp/add
def _fail_default(*args):
    raise NotImplementedError("Should not be here! {}".format(args))


adjoint_ops = KeyedRegistry(default=_fail_default)
if instrument.DEBUG:
    adjoint_ops_register = adjoint_ops.register
<<<<<<< HEAD
    adjoint_ops.register = lambda *args: lambda fn: adjoint_ops_register(*args)(interpreter.debug_logged(fn))


@adjoint_ops.register(Tensor, AssociativeOp, AssociativeOp, Funsor, (np.ndarray, np.generic), tuple, object)
def adjoint_tensor(adj_redop, adj_binop, out_adj, data, inputs, dtype):
    return {}


@adjoint_ops.register(Binary, AssociativeOp, AssociativeOp, Funsor, AssociativeOp, Funsor, Funsor)
def adjoint_binary(adj_redop, adj_binop, out_adj, op, lhs, rhs):

    if op is adj_redop:  # abstract binary sum
        lhs_adj = out_adj.reduce(adj_redop, out_adj.input_vars & rhs.input_vars - lhs.input_vars)
        rhs_adj = out_adj.reduce(adj_redop, out_adj.input_vars & lhs.input_vars - rhs.input_vars)
        return {lhs: lhs_adj, rhs: rhs_adj}
    elif op is adj_binop:  # abstract binary product
        lhs_adj = op(out_adj, rhs).reduce(adj_redop, rhs.input_vars - lhs.input_vars)
        rhs_adj = op(out_adj, lhs).reduce(adj_redop, lhs.input_vars - rhs.input_vars)
        return {lhs: lhs_adj, rhs: rhs_adj}

    raise NotImplementedError("should not be here!")


@adjoint_ops.register(Reduce, AssociativeOp, AssociativeOp, Funsor, AssociativeOp, Funsor, frozenset)
def adjoint_reduce(adj_redop, adj_binop, out_adj, op, arg, reduced_vars):
    assert adj_binop is op or (op, adj_binop) in ops.DISTRIBUTIVE_OPS

    if op is adj_redop:  # abstract sum reduction
        return {arg: out_adj}
    elif op is adj_binop:  # abstract product reduction
        out = arg.reduce(op, reduced_vars)
        return {arg: ops.PRODUCT_INVERSES[op](adj_binop(out_adj, out), arg)}
    raise NotImplementedError("should not be here!")


@adjoint_ops.register(Contraction, AssociativeOp, AssociativeOp, Funsor,
                      AssociativeOp, AssociativeOp, frozenset, Funsor, Funsor)
def adjoint_contract(adj_redop, adj_binop, out_adj, sum_op, prod_op, reduced_vars, lhs, rhs):
    assert sum_op is nullop or (sum_op, prod_op) in ops.DISTRIBUTIVE_OPS

    lhs_adj = Contraction(sum_op if sum_op is not nullop else adj_redop,
                          prod_op, rhs.input_vars - lhs.input_vars, out_adj, rhs)
    rhs_adj = Contraction(sum_op if sum_op is not nullop else adj_redop,
                          prod_op, lhs.input_vars - rhs.input_vars, out_adj, lhs)

    return {lhs: lhs_adj, rhs: rhs_adj}
=======
    adjoint_ops.register = lambda *args: lambda fn: adjoint_ops_register(*args)(
        instrument.debug_logged(fn)
    )


@adjoint_ops.register(
    Binary, AssociativeOp, AssociativeOp, Funsor, AssociativeOp, Funsor, Funsor
)
def adjoint_binary(adj_sum_op, adj_prod_op, out_adj, op, lhs, rhs):
    if op is adj_prod_op:
        lhs_adj = adj_prod_op(out_adj, rhs)
        rhs_adj = adj_prod_op(out_adj, lhs)
        return ((lhs, lhs_adj), (rhs, rhs_adj))
    elif op is adj_sum_op:
        return ((lhs, out_adj), (rhs, out_adj))
    raise ValueError("should not be here!")


@adjoint_ops.register(
    Reduce, AssociativeOp, AssociativeOp, Funsor, AssociativeOp, Funsor, frozenset
)
def adjoint_reduce(adj_sum_op, adj_prod_op, out_adj, op, arg, reduced_vars):
    if op is adj_sum_op:
        return ((arg, out_adj),)
    elif op is adj_prod_op:  # plate!
        out = arg.reduce(adj_prod_op, reduced_vars)
        div_op = ops.SAFE_BINARY_INVERSES[adj_prod_op]
        return (
            (
                arg,
                div_op(adj_prod_op(out_adj, out), arg),
            ),
        )
    raise ValueError("should not be here!")


@adjoint_ops.register(
    Contraction,
    AssociativeOp,
    AssociativeOp,
    Funsor,
    AssociativeOp,
    AssociativeOp,
    frozenset,
    Funsor,
)
def adjoint_contract_unary(
    adj_sum_op, adj_prod_op, out_adj, sum_op, prod_op, reduced_vars, arg
):
    return adjoint_reduce(adj_sum_op, adj_prod_op, out_adj, sum_op, arg, reduced_vars)


@adjoint_ops.register(
    Contraction,
    AssociativeOp,
    AssociativeOp,
    Funsor,
    AssociativeOp,
    AssociativeOp,
    frozenset,
    tuple,
)
def adjoint_contract_generic(
    adj_sum_op, adj_prod_op, out_adj, sum_op, prod_op, reduced_vars, terms
):
    assert len(terms) == 1 or len(terms) == 2
    return adjoint_ops(
        Contraction,
        adj_sum_op,
        adj_prod_op,
        out_adj,
        sum_op,
        prod_op,
        reduced_vars,
        *terms
    )


@adjoint_ops.register(
    Contraction,
    AssociativeOp,
    AssociativeOp,
    Funsor,
    AssociativeOp,
    AssociativeOp,
    frozenset,
    Funsor,
    Funsor,
)
def adjoint_contract(
    adj_sum_op, adj_prod_op, out_adj, sum_op, prod_op, reduced_vars, lhs, rhs
):
    if prod_op is adj_prod_op and sum_op in (nullop, adj_sum_op):
        lhs_adj = adj_prod_op(out_adj, rhs)
        rhs_adj = adj_prod_op(lhs, out_adj)
        return ((lhs, lhs_adj), (rhs, rhs_adj))

    elif prod_op is adj_sum_op:
        if reduced_vars:
            raise NotImplementedError("TODO implement sum Contraction")
        return ((lhs, out_adj), (rhs, out_adj))

    raise ValueError("should not be here!")
>>>>>>> 5d737584


@adjoint_ops.register(Contraction, AssociativeOp, AssociativeOp, Funsor,
                      AssociativeOp, AssociativeOp, frozenset, Funsor)
def adjoint_contract_unary(adj_redop, adj_binop, out_adj, sum_op, prod_op, reduced_vars, arg):
    return adjoint_ops(Reduce, adj_redop, adj_binop, out_adj, sum_op, arg, reduced_vars)


@adjoint_ops.register(Contraction, AssociativeOp, AssociativeOp, Funsor,
                      AssociativeOp, AssociativeOp, frozenset, tuple)
def adjoint_contract_generic(adj_redop, adj_binop, out_adj, sum_op, prod_op, reduced_vars, terms):
    assert len(terms) == 1 or len(terms) == 2
    return adjoint_ops(Contraction, adj_redop, adj_binop, out_adj, sum_op, prod_op, reduced_vars, *terms)


@adjoint_ops.register(Cat, AssociativeOp, AssociativeOp, Funsor, str, tuple, str)
def adjoint_cat(adj_sum_op, adj_prod_op, out_adj, name, parts, part_name):
    if part_name not in out_adj.inputs:
        return tuple((part, out_adj) for part in parts)
    in_adjs = []
    start = 0
    size = sum(part.inputs[part_name].dtype for part in parts)
    for i, part in enumerate(parts):
<<<<<<< HEAD
        if part_name in out_adj.inputs:
            in_adjs[part] = out_adj(**{name: Slice(name, start, start + part.inputs[part_name].dtype, 1, size)})
            start += part.inputs[part_name].dtype
        else:
            in_adjs[part] = out_adj
    return in_adjs


@adjoint_ops.register(Subs, AssociativeOp, AssociativeOp, (Number, Tensor), Tensor, tuple)
def adjoint_subs_tensor(adj_redop, adj_binop, out_adj, arg, subs):

    assert all(isinstance(v, Funsor) for k, v in subs)

    # invert renaming
    renames = tuple((v.name, k) for k, v in subs if isinstance(v, Variable))
    out_adj = Subs(out_adj, renames)

    # inverting advanced indexing
    slices = tuple((k, v) for k, v in subs if not isinstance(v, Variable))

    # TODO avoid reifying these zero/one tensors by using symbolic constants
    # ones for things that weren't sliced away
    ones_like_out = Subs(Tensor(ops.full_like(arg.data, ops.UNITS[adj_binop]),
                                arg.inputs.copy(), arg.output.dtype),
                         slices)
    arg_adj = adj_binop(out_adj, ones_like_out)

    # ones for things that were sliced away
    ones_like_arg = Tensor(ops.full_like(arg.data, ops.UNITS[adj_binop]),
                           arg.inputs.copy(), arg.output.dtype)
    arg_adj = _scatter(arg_adj, ones_like_arg, slices)

    return {arg: arg_adj}


def _scatter(src, res, subs):
    # inverse of advanced indexing
    # TODO check types of subs, in case some logic from eager_subs was accidentally left out?

    # use advanced indexing logic copied from Tensor.eager_subs:

    # materialize after checking for renaming case
    subs = OrderedDict((k, res.materialize(v)) for k, v in subs)

    # Compute result shapes.
    inputs = OrderedDict()
    for k, domain in res.inputs.items():
        inputs[k] = domain

    # Construct a dict with each input's positional dim,
    # counting from the right so as to support broadcasting.
    total_size = len(inputs) + len(res.output.shape)  # Assumes only scalar indices.
    new_dims = {}
    for k, domain in inputs.items():
        assert not domain.shape
        new_dims[k] = len(new_dims) - total_size

    # Use advanced indexing to construct a simultaneous substitution.
    index = []
    for k, domain in res.inputs.items():
        if k in subs:
            v = subs.get(k)
            if isinstance(v, Number):
                index.append(int(v.data))
            else:
                # Permute and expand v.data to end up at new_dims.
                assert isinstance(v, Tensor)
                v = v.align(tuple(k2 for k2 in inputs if k2 in v.inputs))
                assert isinstance(v, Tensor)
                v_shape = [1] * total_size
                for k2, size in zip(v.inputs, v.data.shape):
                    v_shape[new_dims[k2]] = size
                index.append(v.data.reshape(tuple(v_shape)))
        else:
            # Construct a [:] slice for this preserved input.
            offset_from_right = -1 - new_dims[k]
            index.append(ops.new_arange(res.data, domain.dtype).reshape(
                (-1,) + (1,) * offset_from_right))

    # Construct a [:] slice for the output.
    for i, size in enumerate(res.output.shape):
        offset_from_right = len(res.output.shape) - i - 1
        index.append(ops.new_arange(res.data, size).reshape(
            (-1,) + (1,) * offset_from_right))

    # the only difference from Tensor.eager_subs is here:
    # instead of indexing the rhs (lhs = rhs[index]), we index the lhs (lhs[index] = rhs)

    # unsqueeze to make broadcasting work
    src_inputs, src_data = src.inputs.copy(), src.data
    for k, v in res.inputs.items():
        if k not in src.inputs and isinstance(subs[k], Number):
            src_inputs[k] = Bint[1]
            src_data = src_data.unsqueeze(-1 - len(src.output.shape))
    src = Tensor(src_data, src_inputs, src.output.dtype).align(tuple(res.inputs.keys()))

    data = res.data
    data[tuple(index)] = src.data
    return Tensor(data, inputs, res.dtype)


@adjoint_ops.register(Subs, ops.LogaddexpOp, ops.AddOp, GaussianMixture, GaussianMixture, tuple)
def adjoint_subs_gaussianmixture_gaussianmixture(adj_redop, adj_binop, out_adj, arg, subs):

    if any(v.dtype == 'real' and not isinstance(v, Variable) for k, v in subs):
        raise NotImplementedError("TODO implement adjoint for substitution into Gaussian real variable")

    # invert renaming
    renames = tuple((v.name, k) for k, v in subs if isinstance(v, Variable))
    out_adj = Subs(out_adj, renames)

    # inverting advanced indexing
    slices = tuple((k, v) for k, v in subs if not isinstance(v, Variable))

    assert len(slices + renames) == len(subs)

    in_adj_discrete = adjoint_ops(Subs, adj_redop, adj_binop, out_adj.terms[0], arg.terms[0], subs)[arg.terms[0]]

    arg_int_inputs = OrderedDict((k, v) for k, v in arg.inputs.items() if v.dtype != 'real')
    out_adj_int_inputs = OrderedDict((k, v) for k, v in out_adj.inputs.items() if v.dtype != 'real')

    arg_real_inputs = OrderedDict((k, v) for k, v in arg.inputs.items() if v.dtype == 'real')

    align_inputs = OrderedDict((k, v) for k, v in out_adj.terms[1].inputs.items() if v.dtype != 'real')
    align_inputs.update(arg_real_inputs)
    out_adj_info_vec, out_adj_precision = align_gaussian(align_inputs, out_adj.terms[1])

    in_adj_info_vec = list(adjoint_ops(Subs, adj_redop, adj_binop,  # ops.add, ops.mul,
                                       Tensor(out_adj_info_vec, out_adj_int_inputs),
                                       Tensor(arg.terms[1].info_vec, arg_int_inputs),
                                       slices).values())[0]

    in_adj_precision = list(adjoint_ops(Subs, adj_redop, adj_binop,  # ops.add, ops.mul,
                                        Tensor(out_adj_precision, out_adj_int_inputs),
                                        Tensor(arg.terms[1].precision, arg_int_inputs),
                                        slices).values())[0]

    assert isinstance(in_adj_info_vec, Tensor)
    assert isinstance(in_adj_precision, Tensor)

    in_adj_gaussian = Gaussian(in_adj_info_vec.data, in_adj_precision.data, arg.inputs.copy())

    in_adj = in_adj_gaussian + in_adj_discrete
    return {arg: in_adj}


@adjoint_ops.register(Subs, ops.LogaddexpOp, ops.AddOp, Gaussian, GaussianMixture, tuple)
def adjoint_subs_gaussianmixture_discrete(adj_redop, adj_binop, out_adj, arg, subs):

    if any(v.dtype == 'real' and not isinstance(v, Variable) for k, v in subs):
        raise NotImplementedError("TODO implement adjoint for substitution into Gaussian real variable")

    out_adj_int_inputs = OrderedDict((k, v) for k, v in out_adj.inputs.items() if v.dtype != 'real')
    out_adj_ = out_adj + Tensor(out_adj.info_vec.new_zeros(out_adj.info_vec.shape[:-1]), out_adj_int_inputs)
    return {arg: adjoint_ops(Subs, adj_redop, adj_binop, out_adj_, arg, subs)[arg]}


@adjoint_ops.register(Subs, ops.LogaddexpOp, ops.AddOp, (GaussianMixture, Gaussian), Gaussian, tuple)
def adjoint_subs_gaussian_gaussian(adj_redop, adj_binop, out_adj, arg, subs):

    if any(v.dtype == 'real' and not isinstance(v, Variable) for k, v in subs):
        raise NotImplementedError("TODO implement adjoint for substitution into Gaussian real variable")

    arg_int_inputs = OrderedDict((k, v) for k, v in arg.inputs.items() if v.dtype != 'real')
    arg_ = arg + Tensor(arg.info_vec.new_zeros(arg.info_vec.shape[:-1]), arg_int_inputs)
    return {arg: adjoint_ops(Subs, adj_redop, adj_binop, out_adj, arg_, subs)[arg_]}


@adjoint_ops.register(Subs, ops.LogaddexpOp, ops.AddOp, (Number, Tensor), GaussianMixture, tuple)
def adjoint_subs_gaussianmixture_discrete(adj_redop, adj_binop, out_adj, arg, subs):

    if any(v.dtype == 'real' and not isinstance(v, Variable) for k, v in subs):
        raise NotImplementedError("TODO implement adjoint for substitution into Gaussian real variable")

    # invert renaming
    renames = tuple((v.name, k) for k, v in subs if isinstance(v, Variable))
    out_adj = Subs(out_adj, renames)

    # inverting advanced indexing
    slices = tuple((k, v) for k, v in subs if not isinstance(v, Variable))

    arg_int_inputs = OrderedDict((k, v) for k, v in arg.inputs.items() if v.dtype != 'real')

    zeros_like_out = Subs(Tensor(arg.terms[1].info_vec.new_full(arg.terms[1].info_vec.shape[:-1], ops.UNITS[adj_binop]),
                                 arg_int_inputs),
                          slices)
    out_adj = adj_binop(out_adj, zeros_like_out)

    in_adj_discrete = adjoint_ops(Subs, adj_redop, adj_binop, out_adj, arg.terms[0], subs)[arg.terms[0]]

    # invert the slicing for the Gaussian term even though the message does not affect the values
    in_adj_info_vec = list(adjoint_ops(Subs, adj_redop, adj_binop,  # ops.add, ops.mul,
                                       zeros_like_out,
                                       Tensor(arg.terms[1].info_vec, arg_int_inputs),
                                       slices).values())[0]

    in_adj_precision = list(adjoint_ops(Subs, adj_redop, adj_binop,  # ops.add, ops.mul,
                                        zeros_like_out,
                                        Tensor(arg.terms[1].precision, arg_int_inputs),
                                        slices).values())[0]

    assert isinstance(in_adj_info_vec, Tensor)
    assert isinstance(in_adj_precision, Tensor)

    in_adj_gaussian = Gaussian(in_adj_info_vec.data, in_adj_precision.data, arg.inputs.copy())

    in_adj = in_adj_gaussian + in_adj_discrete
    return {arg: in_adj}
=======
        part_slice = Slice(name, start, start + part.inputs[part_name].dtype, 1, size)
        part_adj = out_adj(**{name: part_slice})
        in_adjs.append((part, part_adj))
        start += part.inputs[part_name].dtype
    return tuple(in_adjs)


@adjoint_ops.register(Subs, AssociativeOp, AssociativeOp, Funsor, Funsor, tuple)
def adjoint_subs(adj_sum_op, adj_prod_op, out_adj, arg, subs):

    # detect fresh variable collisions that should be relabeled and reduced
    relabel = {k: interpreter.gensym(k) for k, v in subs}
    relabeled_subs = tuple((relabel[k], v) for k, v in subs)
    relabeled_arg = arg(**relabel)

    reduced_vars = out_adj.input_vars - relabeled_arg.input_vars
    for k, v in subs:
        reduced_vars |= v.input_vars - relabeled_arg.input_vars

    relabeled_arg_adj = Scatter(adj_sum_op, relabeled_subs, out_adj, reduced_vars)
    arg_adj = relabeled_arg_adj(**{v: k for k, v in relabel.items()})
    return ((arg, arg_adj),)


@adjoint_ops.register(
    Scatter,
    AssociativeOp,
    AssociativeOp,
    Funsor,
    AssociativeOp,
    tuple,
    Funsor,
    frozenset,
)
def adjoint_scatter(adj_sum_op, adj_prod_op, out_adj, op, subs, source, reduced_vars):
    return ((source, out_adj(**dict(subs)).reduce(adj_sum_op, reduced_vars)),)
>>>>>>> 5d737584
<|MERGE_RESOLUTION|>--- conflicted
+++ resolved
@@ -9,11 +9,6 @@
 from funsor.interpreter import stack_reinterpret
 from funsor.ops import AssociativeOp
 from funsor.registry import KeyedRegistry
-<<<<<<< HEAD
-from funsor.terms import Binary, Cat, Funsor, Number, Reduce, Slice, Subs, Variable, \
-    reflect, substitute, to_funsor
-from funsor.tensor import Tensor
-=======
 from funsor.terms import (
     Binary,
     Cat,
@@ -27,7 +22,6 @@
 )
 
 from . import instrument, interpreter, ops
->>>>>>> 5d737584
 
 
 def _alpha_unmangle(expr):
@@ -73,16 +67,10 @@
 
     def adjoint(self, sum_op, bin_op, root, targets=None):
 
-<<<<<<< HEAD
-        bin_unit = to_funsor(ops.UNITS[bin_op])
-        adjoint_values = defaultdict(lambda: bin_unit)
-        adjoint_values[root] = root
-=======
         zero = to_funsor(ops.UNITS[sum_op])
         one = to_funsor(ops.UNITS[bin_op])
         adjoint_values = defaultdict(lambda: zero)
         adjoint_values[root] = one
->>>>>>> 5d737584
 
         reached_root = False
         while self.tape:
@@ -123,17 +111,11 @@
 
                 self._eager_to_lazy[output] = lazy_output
 
-<<<<<<< HEAD
-        target_adjs = {}
-        for v in targets:
-            target_adjs[v] = adjoint_values[v]
-=======
             in_adjs = adjoint_ops(fn, sum_op, bin_op, adjoint_values[output], *inputs)
             for v, adjv in in_adjs:
                 agg_vars = adjv.input_vars - v.input_vars - root.input_vars
                 old_value = adjoint_values[v]
                 adjoint_values[v] = sum_op(old_value, adjv.reduce(sum_op, agg_vars))
->>>>>>> 5d737584
 
         result = defaultdict(lambda: zero)
         for key, value in adjoint_values.items():
@@ -160,54 +142,6 @@
 adjoint_ops = KeyedRegistry(default=_fail_default)
 if instrument.DEBUG:
     adjoint_ops_register = adjoint_ops.register
-<<<<<<< HEAD
-    adjoint_ops.register = lambda *args: lambda fn: adjoint_ops_register(*args)(interpreter.debug_logged(fn))
-
-
-@adjoint_ops.register(Tensor, AssociativeOp, AssociativeOp, Funsor, (np.ndarray, np.generic), tuple, object)
-def adjoint_tensor(adj_redop, adj_binop, out_adj, data, inputs, dtype):
-    return {}
-
-
-@adjoint_ops.register(Binary, AssociativeOp, AssociativeOp, Funsor, AssociativeOp, Funsor, Funsor)
-def adjoint_binary(adj_redop, adj_binop, out_adj, op, lhs, rhs):
-
-    if op is adj_redop:  # abstract binary sum
-        lhs_adj = out_adj.reduce(adj_redop, out_adj.input_vars & rhs.input_vars - lhs.input_vars)
-        rhs_adj = out_adj.reduce(adj_redop, out_adj.input_vars & lhs.input_vars - rhs.input_vars)
-        return {lhs: lhs_adj, rhs: rhs_adj}
-    elif op is adj_binop:  # abstract binary product
-        lhs_adj = op(out_adj, rhs).reduce(adj_redop, rhs.input_vars - lhs.input_vars)
-        rhs_adj = op(out_adj, lhs).reduce(adj_redop, lhs.input_vars - rhs.input_vars)
-        return {lhs: lhs_adj, rhs: rhs_adj}
-
-    raise NotImplementedError("should not be here!")
-
-
-@adjoint_ops.register(Reduce, AssociativeOp, AssociativeOp, Funsor, AssociativeOp, Funsor, frozenset)
-def adjoint_reduce(adj_redop, adj_binop, out_adj, op, arg, reduced_vars):
-    assert adj_binop is op or (op, adj_binop) in ops.DISTRIBUTIVE_OPS
-
-    if op is adj_redop:  # abstract sum reduction
-        return {arg: out_adj}
-    elif op is adj_binop:  # abstract product reduction
-        out = arg.reduce(op, reduced_vars)
-        return {arg: ops.PRODUCT_INVERSES[op](adj_binop(out_adj, out), arg)}
-    raise NotImplementedError("should not be here!")
-
-
-@adjoint_ops.register(Contraction, AssociativeOp, AssociativeOp, Funsor,
-                      AssociativeOp, AssociativeOp, frozenset, Funsor, Funsor)
-def adjoint_contract(adj_redop, adj_binop, out_adj, sum_op, prod_op, reduced_vars, lhs, rhs):
-    assert sum_op is nullop or (sum_op, prod_op) in ops.DISTRIBUTIVE_OPS
-
-    lhs_adj = Contraction(sum_op if sum_op is not nullop else adj_redop,
-                          prod_op, rhs.input_vars - lhs.input_vars, out_adj, rhs)
-    rhs_adj = Contraction(sum_op if sum_op is not nullop else adj_redop,
-                          prod_op, lhs.input_vars - rhs.input_vars, out_adj, lhs)
-
-    return {lhs: lhs_adj, rhs: rhs_adj}
-=======
     adjoint_ops.register = lambda *args: lambda fn: adjoint_ops_register(*args)(
         instrument.debug_logged(fn)
     )
@@ -311,20 +245,6 @@
         return ((lhs, out_adj), (rhs, out_adj))
 
     raise ValueError("should not be here!")
->>>>>>> 5d737584
-
-
-@adjoint_ops.register(Contraction, AssociativeOp, AssociativeOp, Funsor,
-                      AssociativeOp, AssociativeOp, frozenset, Funsor)
-def adjoint_contract_unary(adj_redop, adj_binop, out_adj, sum_op, prod_op, reduced_vars, arg):
-    return adjoint_ops(Reduce, adj_redop, adj_binop, out_adj, sum_op, arg, reduced_vars)
-
-
-@adjoint_ops.register(Contraction, AssociativeOp, AssociativeOp, Funsor,
-                      AssociativeOp, AssociativeOp, frozenset, tuple)
-def adjoint_contract_generic(adj_redop, adj_binop, out_adj, sum_op, prod_op, reduced_vars, terms):
-    assert len(terms) == 1 or len(terms) == 2
-    return adjoint_ops(Contraction, adj_redop, adj_binop, out_adj, sum_op, prod_op, reduced_vars, *terms)
 
 
 @adjoint_ops.register(Cat, AssociativeOp, AssociativeOp, Funsor, str, tuple, str)
@@ -335,216 +255,6 @@
     start = 0
     size = sum(part.inputs[part_name].dtype for part in parts)
     for i, part in enumerate(parts):
-<<<<<<< HEAD
-        if part_name in out_adj.inputs:
-            in_adjs[part] = out_adj(**{name: Slice(name, start, start + part.inputs[part_name].dtype, 1, size)})
-            start += part.inputs[part_name].dtype
-        else:
-            in_adjs[part] = out_adj
-    return in_adjs
-
-
-@adjoint_ops.register(Subs, AssociativeOp, AssociativeOp, (Number, Tensor), Tensor, tuple)
-def adjoint_subs_tensor(adj_redop, adj_binop, out_adj, arg, subs):
-
-    assert all(isinstance(v, Funsor) for k, v in subs)
-
-    # invert renaming
-    renames = tuple((v.name, k) for k, v in subs if isinstance(v, Variable))
-    out_adj = Subs(out_adj, renames)
-
-    # inverting advanced indexing
-    slices = tuple((k, v) for k, v in subs if not isinstance(v, Variable))
-
-    # TODO avoid reifying these zero/one tensors by using symbolic constants
-    # ones for things that weren't sliced away
-    ones_like_out = Subs(Tensor(ops.full_like(arg.data, ops.UNITS[adj_binop]),
-                                arg.inputs.copy(), arg.output.dtype),
-                         slices)
-    arg_adj = adj_binop(out_adj, ones_like_out)
-
-    # ones for things that were sliced away
-    ones_like_arg = Tensor(ops.full_like(arg.data, ops.UNITS[adj_binop]),
-                           arg.inputs.copy(), arg.output.dtype)
-    arg_adj = _scatter(arg_adj, ones_like_arg, slices)
-
-    return {arg: arg_adj}
-
-
-def _scatter(src, res, subs):
-    # inverse of advanced indexing
-    # TODO check types of subs, in case some logic from eager_subs was accidentally left out?
-
-    # use advanced indexing logic copied from Tensor.eager_subs:
-
-    # materialize after checking for renaming case
-    subs = OrderedDict((k, res.materialize(v)) for k, v in subs)
-
-    # Compute result shapes.
-    inputs = OrderedDict()
-    for k, domain in res.inputs.items():
-        inputs[k] = domain
-
-    # Construct a dict with each input's positional dim,
-    # counting from the right so as to support broadcasting.
-    total_size = len(inputs) + len(res.output.shape)  # Assumes only scalar indices.
-    new_dims = {}
-    for k, domain in inputs.items():
-        assert not domain.shape
-        new_dims[k] = len(new_dims) - total_size
-
-    # Use advanced indexing to construct a simultaneous substitution.
-    index = []
-    for k, domain in res.inputs.items():
-        if k in subs:
-            v = subs.get(k)
-            if isinstance(v, Number):
-                index.append(int(v.data))
-            else:
-                # Permute and expand v.data to end up at new_dims.
-                assert isinstance(v, Tensor)
-                v = v.align(tuple(k2 for k2 in inputs if k2 in v.inputs))
-                assert isinstance(v, Tensor)
-                v_shape = [1] * total_size
-                for k2, size in zip(v.inputs, v.data.shape):
-                    v_shape[new_dims[k2]] = size
-                index.append(v.data.reshape(tuple(v_shape)))
-        else:
-            # Construct a [:] slice for this preserved input.
-            offset_from_right = -1 - new_dims[k]
-            index.append(ops.new_arange(res.data, domain.dtype).reshape(
-                (-1,) + (1,) * offset_from_right))
-
-    # Construct a [:] slice for the output.
-    for i, size in enumerate(res.output.shape):
-        offset_from_right = len(res.output.shape) - i - 1
-        index.append(ops.new_arange(res.data, size).reshape(
-            (-1,) + (1,) * offset_from_right))
-
-    # the only difference from Tensor.eager_subs is here:
-    # instead of indexing the rhs (lhs = rhs[index]), we index the lhs (lhs[index] = rhs)
-
-    # unsqueeze to make broadcasting work
-    src_inputs, src_data = src.inputs.copy(), src.data
-    for k, v in res.inputs.items():
-        if k not in src.inputs and isinstance(subs[k], Number):
-            src_inputs[k] = Bint[1]
-            src_data = src_data.unsqueeze(-1 - len(src.output.shape))
-    src = Tensor(src_data, src_inputs, src.output.dtype).align(tuple(res.inputs.keys()))
-
-    data = res.data
-    data[tuple(index)] = src.data
-    return Tensor(data, inputs, res.dtype)
-
-
-@adjoint_ops.register(Subs, ops.LogaddexpOp, ops.AddOp, GaussianMixture, GaussianMixture, tuple)
-def adjoint_subs_gaussianmixture_gaussianmixture(adj_redop, adj_binop, out_adj, arg, subs):
-
-    if any(v.dtype == 'real' and not isinstance(v, Variable) for k, v in subs):
-        raise NotImplementedError("TODO implement adjoint for substitution into Gaussian real variable")
-
-    # invert renaming
-    renames = tuple((v.name, k) for k, v in subs if isinstance(v, Variable))
-    out_adj = Subs(out_adj, renames)
-
-    # inverting advanced indexing
-    slices = tuple((k, v) for k, v in subs if not isinstance(v, Variable))
-
-    assert len(slices + renames) == len(subs)
-
-    in_adj_discrete = adjoint_ops(Subs, adj_redop, adj_binop, out_adj.terms[0], arg.terms[0], subs)[arg.terms[0]]
-
-    arg_int_inputs = OrderedDict((k, v) for k, v in arg.inputs.items() if v.dtype != 'real')
-    out_adj_int_inputs = OrderedDict((k, v) for k, v in out_adj.inputs.items() if v.dtype != 'real')
-
-    arg_real_inputs = OrderedDict((k, v) for k, v in arg.inputs.items() if v.dtype == 'real')
-
-    align_inputs = OrderedDict((k, v) for k, v in out_adj.terms[1].inputs.items() if v.dtype != 'real')
-    align_inputs.update(arg_real_inputs)
-    out_adj_info_vec, out_adj_precision = align_gaussian(align_inputs, out_adj.terms[1])
-
-    in_adj_info_vec = list(adjoint_ops(Subs, adj_redop, adj_binop,  # ops.add, ops.mul,
-                                       Tensor(out_adj_info_vec, out_adj_int_inputs),
-                                       Tensor(arg.terms[1].info_vec, arg_int_inputs),
-                                       slices).values())[0]
-
-    in_adj_precision = list(adjoint_ops(Subs, adj_redop, adj_binop,  # ops.add, ops.mul,
-                                        Tensor(out_adj_precision, out_adj_int_inputs),
-                                        Tensor(arg.terms[1].precision, arg_int_inputs),
-                                        slices).values())[0]
-
-    assert isinstance(in_adj_info_vec, Tensor)
-    assert isinstance(in_adj_precision, Tensor)
-
-    in_adj_gaussian = Gaussian(in_adj_info_vec.data, in_adj_precision.data, arg.inputs.copy())
-
-    in_adj = in_adj_gaussian + in_adj_discrete
-    return {arg: in_adj}
-
-
-@adjoint_ops.register(Subs, ops.LogaddexpOp, ops.AddOp, Gaussian, GaussianMixture, tuple)
-def adjoint_subs_gaussianmixture_discrete(adj_redop, adj_binop, out_adj, arg, subs):
-
-    if any(v.dtype == 'real' and not isinstance(v, Variable) for k, v in subs):
-        raise NotImplementedError("TODO implement adjoint for substitution into Gaussian real variable")
-
-    out_adj_int_inputs = OrderedDict((k, v) for k, v in out_adj.inputs.items() if v.dtype != 'real')
-    out_adj_ = out_adj + Tensor(out_adj.info_vec.new_zeros(out_adj.info_vec.shape[:-1]), out_adj_int_inputs)
-    return {arg: adjoint_ops(Subs, adj_redop, adj_binop, out_adj_, arg, subs)[arg]}
-
-
-@adjoint_ops.register(Subs, ops.LogaddexpOp, ops.AddOp, (GaussianMixture, Gaussian), Gaussian, tuple)
-def adjoint_subs_gaussian_gaussian(adj_redop, adj_binop, out_adj, arg, subs):
-
-    if any(v.dtype == 'real' and not isinstance(v, Variable) for k, v in subs):
-        raise NotImplementedError("TODO implement adjoint for substitution into Gaussian real variable")
-
-    arg_int_inputs = OrderedDict((k, v) for k, v in arg.inputs.items() if v.dtype != 'real')
-    arg_ = arg + Tensor(arg.info_vec.new_zeros(arg.info_vec.shape[:-1]), arg_int_inputs)
-    return {arg: adjoint_ops(Subs, adj_redop, adj_binop, out_adj, arg_, subs)[arg_]}
-
-
-@adjoint_ops.register(Subs, ops.LogaddexpOp, ops.AddOp, (Number, Tensor), GaussianMixture, tuple)
-def adjoint_subs_gaussianmixture_discrete(adj_redop, adj_binop, out_adj, arg, subs):
-
-    if any(v.dtype == 'real' and not isinstance(v, Variable) for k, v in subs):
-        raise NotImplementedError("TODO implement adjoint for substitution into Gaussian real variable")
-
-    # invert renaming
-    renames = tuple((v.name, k) for k, v in subs if isinstance(v, Variable))
-    out_adj = Subs(out_adj, renames)
-
-    # inverting advanced indexing
-    slices = tuple((k, v) for k, v in subs if not isinstance(v, Variable))
-
-    arg_int_inputs = OrderedDict((k, v) for k, v in arg.inputs.items() if v.dtype != 'real')
-
-    zeros_like_out = Subs(Tensor(arg.terms[1].info_vec.new_full(arg.terms[1].info_vec.shape[:-1], ops.UNITS[adj_binop]),
-                                 arg_int_inputs),
-                          slices)
-    out_adj = adj_binop(out_adj, zeros_like_out)
-
-    in_adj_discrete = adjoint_ops(Subs, adj_redop, adj_binop, out_adj, arg.terms[0], subs)[arg.terms[0]]
-
-    # invert the slicing for the Gaussian term even though the message does not affect the values
-    in_adj_info_vec = list(adjoint_ops(Subs, adj_redop, adj_binop,  # ops.add, ops.mul,
-                                       zeros_like_out,
-                                       Tensor(arg.terms[1].info_vec, arg_int_inputs),
-                                       slices).values())[0]
-
-    in_adj_precision = list(adjoint_ops(Subs, adj_redop, adj_binop,  # ops.add, ops.mul,
-                                        zeros_like_out,
-                                        Tensor(arg.terms[1].precision, arg_int_inputs),
-                                        slices).values())[0]
-
-    assert isinstance(in_adj_info_vec, Tensor)
-    assert isinstance(in_adj_precision, Tensor)
-
-    in_adj_gaussian = Gaussian(in_adj_info_vec.data, in_adj_precision.data, arg.inputs.copy())
-
-    in_adj = in_adj_gaussian + in_adj_discrete
-    return {arg: in_adj}
-=======
         part_slice = Slice(name, start, start + part.inputs[part_name].dtype, 1, size)
         part_adj = out_adj(**{name: part_slice})
         in_adjs.append((part, part_adj))
@@ -580,5 +290,4 @@
     frozenset,
 )
 def adjoint_scatter(adj_sum_op, adj_prod_op, out_adj, op, subs, source, reduced_vars):
-    return ((source, out_adj(**dict(subs)).reduce(adj_sum_op, reduced_vars)),)
->>>>>>> 5d737584
+    return ((source, out_adj(**dict(subs)).reduce(adj_sum_op, reduced_vars)),)