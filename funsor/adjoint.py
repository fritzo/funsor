--- conflicted
+++ resolved
@@ -16,13 +16,9 @@
     alpha_subs = {name: name.split("__BOUND")[0]
                   for name in expr.bound if "__BOUND" in name}
     if not alpha_subs:
-        return type(expr), tuple(expr._ast_values)
+        return tuple(expr._ast_values)
 
-<<<<<<< HEAD
-    return type(expr), alpha_substitute(expr, alpha_subs)
-=======
     return expr._alpha_convert(alpha_subs)
->>>>>>> d18c78e6
 
 
 class AdjointTape(object):
@@ -67,14 +63,8 @@
             # reverse the effects of alpha-renaming
             with interpretation(lazy):
                 other_subs = {name: name.split("__BOUND")[0] for name in output.inputs if "__BOUND" in name}
-<<<<<<< HEAD
-                fn, inputs = _alpha_deconvert(fn(*inputs)(**other_subs))
-                otype, oinputs = _alpha_deconvert(output(**other_subs))
-                output = otype(*oinputs)
-=======
                 inputs = _alpha_unmangle(fn(*inputs)(**other_subs))
                 output = type(output)(*_alpha_unmangle(output(**other_subs)))
->>>>>>> d18c78e6
 
             in_adjs = adjoint_ops(fn, red_op, bin_op, adjoint_values[output], *inputs)
             for v, adjv in in_adjs.items():
