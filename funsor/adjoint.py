--- conflicted
+++ resolved
@@ -1,27 +1,12 @@
 # Copyright Contributors to the Pyro project.
 # SPDX-License-Identifier: Apache-2.0
 
-<<<<<<< HEAD
-import functools
-from collections import OrderedDict, defaultdict
-from contextlib import contextmanager
-
-import numpy as np
-
-import funsor.interpreter as interpreter
-import funsor.ops as ops
-from funsor.cnf import Contraction, GaussianMixture, nullop
-from funsor.domains import Bint
-from funsor.gaussian import Gaussian, align_gaussian
-from funsor.interpreter import InterpreterStack, interpretation
-=======
 from collections import defaultdict
 from collections.abc import Hashable
 
 from funsor.cnf import Contraction
 from funsor.interpretations import Interpretation, reflect
 from funsor.interpreter import stack_reinterpret
->>>>>>> 65937af2
 from funsor.ops import AssociativeOp
 from funsor.registry import KeyedRegistry
 from funsor.terms import (
@@ -50,34 +35,7 @@
     return expr._alpha_convert(alpha_subs)
 
 
-<<<<<<< HEAD
-@functools.singledispatch
-def _remove_adjoint_tapes(interpreter):
-    return interpreter
-
-
-@_remove_adjoint_tapes.register(AdjointTape)
-def _remove_adjoint_tapes_tape(interpreter):
-    return _remove_adjoint_tapes(interpreter._old_interpretation)
-
-
-@_remove_adjoint_tapes.register(InterpreterStack)
-def _remove_adjoint_tapes_stack(interpreter):
-    return InterpreterStack(*map(_remove_adjoint_tapes, interpreter.interpreters))
-
-
-@contextmanager
-def block_adjoint():
-    new = _remove_adjoint_tapes(interpreter._INTERPRETATION)
-    with interpreter.interpretation(new):
-        yield
-
-
-class AdjointTape(object):
-
-=======
 class AdjointTape(Interpretation):
->>>>>>> 65937af2
     def __init__(self):
         super().__init__("adjoint")
         self.tape = []
