from __future__ import absolute_import, division, print_function

from funsor.domains import Domain, bint, find_domain, reals
from funsor.interpreter import reinterpret
from funsor.terms import Funsor, Number, Variable, of_shape, to_funsor
from funsor.torch import Function, Tensor, arange, function, torch_einsum

<<<<<<< HEAD
from . import distributions, domains, einsum, gaussian, handlers, interpreter, minipyro, ops, terms, torch, delta
=======
from . import contract, distributions, domains, einsum, gaussian, handlers, interpreter, minipyro, ops, terms, torch
>>>>>>> db497c46

__all__ = [
    'Domain',
    'Function',
    'Funsor',
    'Number',
    'Tensor',
    'Variable',
    'arange',
    'backward',
    'bint',
<<<<<<< HEAD
    'delta',
=======
    'contract',
>>>>>>> db497c46
    'distributions',
    'domains',
    'einsum',
    'find_domain',
    'function',
    'gaussian',
    'handlers',
    'interpreter',
    'minipyro',
    'of_shape',
    'ops',
    'reals',
    'reinterpret',
    'terms',
    'to_funsor',
    'torch',
    'torch_einsum',
]<|MERGE_RESOLUTION|>--- conflicted
+++ resolved
@@ -5,11 +5,8 @@
 from funsor.terms import Funsor, Number, Variable, of_shape, to_funsor
 from funsor.torch import Function, Tensor, arange, function, torch_einsum
 
-<<<<<<< HEAD
-from . import distributions, domains, einsum, gaussian, handlers, interpreter, minipyro, ops, terms, torch, delta
-=======
-from . import contract, distributions, domains, einsum, gaussian, handlers, interpreter, minipyro, ops, terms, torch
->>>>>>> db497c46
+from . import (contract, delta, distributions, domains, einsum, gaussian, handlers, interpreter, minipyro, ops, terms,
+               torch)
 
 __all__ = [
     'Domain',
@@ -21,11 +18,8 @@
     'arange',
     'backward',
     'bint',
-<<<<<<< HEAD
+    'contract',
     'delta',
-=======
-    'contract',
->>>>>>> db497c46
     'distributions',
     'domains',
     'einsum',
