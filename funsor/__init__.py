# Copyright Contributors to the Pyro project.
# SPDX-License-Identifier: Apache-2.0

from funsor.domains import Array, Bint, Domain, Real, Reals, bint, find_domain, reals
from funsor.integrate import Integrate
from funsor.interpreter import reinterpret
from funsor.sum_product import MarkovProduct
from funsor.tensor import Tensor, function
<<<<<<< HEAD
from funsor.terms import (
    Cat,
    Funsor,
    Independent,
    Lambda,
    Number,
    Slice,
    Stack,
    Variable,
    of_shape,
    symbolic,
    to_data,
    to_funsor
)
=======
from funsor.terms import Cat, Funsor, Independent, Lambda, Number, Slice, Stack, Variable, of_shape, to_data, to_funsor
>>>>>>> 70157776
from funsor.util import get_backend, pretty, quote, set_backend

from . import (  # minipyro,  # TODO: enable when minipyro is backend-agnostic
    adjoint,
    affine,
    cnf,
    delta,
    distribution,
    domains,
    einsum,
    gaussian,
    integrate,
    interpreter,
    joint,
    memoize,
    montecarlo,
    ops,
    sum_product,
    terms,
    testing
)

# TODO: move to `funsor.util` when the following circular import issue is resolved
# funsor.domains -> funsor.util -> set_backend -> funsor.torch -> funsor.domains
set_backend(get_backend())


__all__ = [
    'Array',
    'Bint',
    'Cat',
    'Domain',
    'Funsor',
    'Independent',
    'Integrate',
    'Lambda',
    'MarkovProduct',
    'Number',
    'Real',
    'Reals',
    'Slice',
    'Stack',
    'Tensor',
    'Variable',
    'adjoint',
    'affine',
    'backward',
    'bint',
    'cnf',
    'delta',
    'distribution',
    'domains',
    'einsum',
    'find_domain',
    'function',
    'gaussian',
    'get_backend',
    'integrate',
    'interpreter',
    'joint',
    'memoize',
    # 'minipyro',  # TODO: enable when minipyro is backend-agnostic
    'montecarlo',
    'of_shape',
    'ops',
    'pretty',
    'quote',
    'reals',
    'reinterpret',
    'set_backend',
    'sum_product',
    'symbolic',
    'terms',
    'testing',
    'to_data',
    'to_funsor',
]<|MERGE_RESOLUTION|>--- conflicted
+++ resolved
@@ -6,7 +6,6 @@
 from funsor.interpreter import reinterpret
 from funsor.sum_product import MarkovProduct
 from funsor.tensor import Tensor, function
-<<<<<<< HEAD
 from funsor.terms import (
     Cat,
     Funsor,
@@ -21,9 +20,6 @@
     to_data,
     to_funsor
 )
-=======
-from funsor.terms import Cat, Funsor, Independent, Lambda, Number, Slice, Stack, Variable, of_shape, to_data, to_funsor
->>>>>>> 70157776
 from funsor.util import get_backend, pretty, quote, set_backend
 
 from . import (  # minipyro,  # TODO: enable when minipyro is backend-agnostic
