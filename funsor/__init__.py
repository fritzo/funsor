from __future__ import absolute_import, division, print_function

from funsor.domains import Domain, bint, find_domain, reals
from funsor.interpreter import reinterpret
<<<<<<< HEAD
from funsor.terms import Funsor, Number, Variable, of_shape, to_funsor, to_nonfunsor
from funsor.torch import Function, Tensor, arange, function, torch_einsum
=======
from funsor.terms import Funsor, Number, Variable, of_shape, to_funsor
from funsor.torch import Tensor, arange, torch_einsum
>>>>>>> 05649aea

from . import (adjoint, delta, distributions, domains, einsum, gaussian, handlers, interpreter, joint,
               minipyro, ops, sum_product, terms, torch)

__all__ = [
    'Domain',
    'Funsor',
    'Number',
    'Tensor',
    'Variable',
    'adjoint',
    'arange',
    'backward',
    'bint',
    'delta',
    'distributions',
    'domains',
    'einsum',
    'find_domain',
    'gaussian',
    'handlers',
    'interpreter',
    'joint',
    'minipyro',
    'of_shape',
    'ops',
    'reals',
    'reinterpret',
    'sum_product',
    'terms',
    'to_funsor',
    'to_nonfunsor',
    'torch',
    'torch_einsum',
]<|MERGE_RESOLUTION|>--- conflicted
+++ resolved
@@ -2,13 +2,8 @@
 
 from funsor.domains import Domain, bint, find_domain, reals
 from funsor.interpreter import reinterpret
-<<<<<<< HEAD
 from funsor.terms import Funsor, Number, Variable, of_shape, to_funsor, to_nonfunsor
-from funsor.torch import Function, Tensor, arange, function, torch_einsum
-=======
-from funsor.terms import Funsor, Number, Variable, of_shape, to_funsor
 from funsor.torch import Tensor, arange, torch_einsum
->>>>>>> 05649aea
 
 from . import (adjoint, delta, distributions, domains, einsum, gaussian, handlers, interpreter, joint,
                minipyro, ops, sum_product, terms, torch)
