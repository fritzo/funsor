from __future__ import absolute_import, division, print_function

from funsor.domains import Domain, bint, find_domain, reals
from funsor.integrate import Integrate
from funsor.interpreter import reinterpret
from funsor.terms import Funsor, Number, Variable, of_shape, to_data, to_funsor
from funsor.torch import Tensor, arange, torch_einsum

<<<<<<< HEAD
from . import (adjoint, contract, delta, distributions, domains, einsum, gaussian, handlers, integrate, interpreter,
               joint, minipyro, montecarlo, ops, sum_product, terms, torch)
=======
from . import (
    adjoint,
    contract,
    delta,
    distributions,
    domains,
    einsum,
    gaussian,
    handlers,
    interpreter,
    joint,
    minipyro,
    ops,
    sum_product,
    terms,
    torch
)
>>>>>>> 028f640c

__all__ = [
    'Domain',
    'Funsor',
    'Integrate',
    'Number',
    'Tensor',
    'Variable',
    'adjoint',
    'arange',
    'backward',
    'bint',
    'contract',
    'delta',
    'distributions',
    'domains',
    'einsum',
    'find_domain',
    'gaussian',
    'handlers',
    'integrate',
    'interpreter',
    'joint',
    'minipyro',
    'montecarlo',
    'of_shape',
    'ops',
    'reals',
    'reinterpret',
    'sum_product',
    'terms',
    'to_data',
    'to_funsor',
    'torch',
    'torch_einsum',
]<|MERGE_RESOLUTION|>--- conflicted
+++ resolved
@@ -6,10 +6,6 @@
 from funsor.terms import Funsor, Number, Variable, of_shape, to_data, to_funsor
 from funsor.torch import Tensor, arange, torch_einsum
 
-<<<<<<< HEAD
-from . import (adjoint, contract, delta, distributions, domains, einsum, gaussian, handlers, integrate, interpreter,
-               joint, minipyro, montecarlo, ops, sum_product, terms, torch)
-=======
 from . import (
     adjoint,
     contract,
@@ -19,15 +15,16 @@
     einsum,
     gaussian,
     handlers,
+    integrate,
     interpreter,
     joint,
     minipyro,
+    montecarlo,
     ops,
     sum_product,
     terms,
     torch
 )
->>>>>>> 028f640c
 
 __all__ = [
     'Domain',
