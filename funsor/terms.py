--- conflicted
+++ resolved
@@ -8,11 +8,7 @@
 from weakref import WeakValueDictionary
 
 from multipledispatch import dispatch
-<<<<<<< HEAD
-from multipledispatch.variadic import isvariadic
-=======
-from multipledispatch.variadic import Variadic
->>>>>>> e456bd48
+from multipledispatch.variadic import Variadic, isvariadic
 
 import funsor.interpreter as interpreter
 import funsor.ops as ops
