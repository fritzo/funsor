--- conflicted
+++ resolved
@@ -15,16 +15,16 @@
 from multipledispatch import dispatch
 from multipledispatch.variadic import Variadic, isvariadic
 
-<<<<<<< HEAD
 import funsor.interpreter as interpreter
 import funsor.ops as ops
-from funsor.domains import Array, Bint, Domain, Real, find_domain
-from funsor.interpreter import Interpretation, DispatchedInterpretation, PrioritizedInterpretation, \
-    PatternMissingError, dispatched_interpretation, interpret
-=======
 from funsor.domains import Array, Bint, Domain, Product, Real, find_domain
-from funsor.interpreter import PatternMissingError, dispatched_interpretation, interpret
->>>>>>> a14c49d0
+from funsor.interpreter import (
+    DispatchedInterpretation,
+    Interpretation,
+    PatternMissingError,
+    PrioritizedInterpretation,
+    interpret,
+)
 from funsor.ops import AssociativeOp, GetitemOp, Op
 from funsor.util import get_backend, getargspec, lazy_property, pretty, quote
 
@@ -32,7 +32,6 @@
 
 
 class SubstituteInterpretation(Interpretation):
-
     @property
     def is_total(self):
         return self.base_interpretation.is_total
@@ -83,138 +82,92 @@
     Construct a funsor, populate ``._ast_values``, and cons hash.
     This is the only interpretation allowed to construct funsors.
     """
-<<<<<<< HEAD
 
     is_total = True
 
     def __call__(self, cls, *args, **kwargs):
         if len(args) > len(cls._ast_fields):
             # handle varargs
-            new_args = tuple(args[:len(cls._ast_fields) - 1]) + (args[len(cls._ast_fields) - 1 - len(args):],)
+            new_args = tuple(args[: len(cls._ast_fields) - 1]) + (
+                args[len(cls._ast_fields) - 1 - len(args) :],
+            )
             assert len(new_args) == len(cls._ast_fields)
             _, args = args, new_args
 
         # JAX DeviceArray has .__hash__ method but raise the unhashable error there.
-        cache_key = tuple(id(arg) if type(arg).__name__ == "DeviceArray" or not isinstance(arg, Hashable)
-                          else arg for arg in args)
+        if get_backend() == "jax":
+            import jax
+
+            cache_key = tuple(
+                id(arg)
+                if isinstance(arg, jax.interpreters.xla.DeviceArray)
+                or not isinstance(arg, Hashable)
+                else arg
+                for arg in args
+            )
+        else:
+            cache_key = tuple(
+                id(arg) if not isinstance(arg, Hashable) else arg for arg in args
+            )
         if cache_key in cls._cons_cache:
             return cls._cons_cache[cache_key]
 
-        arg_types = tuple(typing.Tuple[tuple(map(type, arg))]
-                          if (type(arg) is tuple and all(isinstance(a, Funsor) for a in arg))
-                          else typing.Tuple if (type(arg) is tuple and not arg)
-                          else type(arg) for arg in args)
+        arg_types = tuple(
+            typing.Tuple[tuple(map(type, arg))]
+            if (type(arg) is tuple and all(isinstance(a, Funsor) for a in arg))
+            else typing.Tuple
+            if (type(arg) is tuple and not arg)
+            else type(arg)
+            for arg in args
+        )
         cls_specific = (cls.__origin__ if cls.__args__ else cls)[arg_types]
         result = super(FunsorMeta, cls_specific).__call__(*args)
         result._ast_values = args
 
+        if instrument.PROFILE:
+            size, depth, width = _get_ast_stats(result)
+            instrument.COUNTERS["ast_size"][size] += 1
+            instrument.COUNTERS["ast_depth"][depth] += 1
+            classname = getattr(cls, "__origin__", cls).__name__
+            instrument.COUNTERS["funsor"][classname] += 1
+            instrument.COUNTERS[classname][width] += 1
+
         # alpha-convert eagerly upon binding any variable
         result = _alpha_mangle(result)
 
-        cls._cons_cache[cache_key] = result
-        return result
-
-=======
-    if len(args) > len(cls._ast_fields):
-        # handle varargs
-        new_args = tuple(args[: len(cls._ast_fields) - 1]) + (
-            args[len(cls._ast_fields) - 1 - len(args) :],
-        )
-        assert len(new_args) == len(cls._ast_fields)
-        _, args = args, new_args
-
-    # JAX DeviceArray has .__hash__ method but raise the unhashable error there.
-    if get_backend() == "jax":
-        import jax
-
-        cache_key = tuple(
-            id(arg)
-            if isinstance(arg, jax.interpreters.xla.DeviceArray)
-            or not isinstance(arg, Hashable)
-            else arg
-            for arg in args
-        )
-    else:
-        cache_key = tuple(
-            id(arg) if not isinstance(arg, Hashable) else arg for arg in args
-        )
-    if cache_key in cls._cons_cache:
-        return cls._cons_cache[cache_key]
-
-    arg_types = tuple(
-        typing.Tuple[tuple(map(type, arg))]
-        if (type(arg) is tuple and all(isinstance(a, Funsor) for a in arg))
-        else typing.Tuple
-        if (type(arg) is tuple and not arg)
-        else type(arg)
-        for arg in args
-    )
-    cls_specific = (cls.__origin__ if cls.__args__ else cls)[arg_types]
-    result = super(FunsorMeta, cls_specific).__call__(*args)
-    result._ast_values = args
-
-    if instrument.PROFILE:
-        size, depth, width = _get_ast_stats(result)
-        instrument.COUNTERS["ast_size"][size] += 1
-        instrument.COUNTERS["ast_depth"][depth] += 1
-        classname = getattr(cls, "__origin__", cls).__name__
-        instrument.COUNTERS["funsor"][classname] += 1
-        instrument.COUNTERS[classname][width] += 1
-
-    # alpha-convert eagerly upon binding any variable
-    result = _alpha_mangle(result)
->>>>>>> a14c49d0
 
 reflect = ReflectInterpretation()
-
 
 normalize_base = DispatchedInterpretation()
 normalize = PrioritizedInterpretation(normalize_base, reflect)
 
-
 lazy_base = DispatchedInterpretation()
 lazy = PrioritizedInterpretation(lazy_base, reflect)
 
-
 eager_base = DispatchedInterpretation()
 eager = PrioritizedInterpretation(eager_base, normalize_base, reflect)
 
-
 die_base = DispatchedInterpretation()
 eager_or_die = PrioritizedInterpretation(eager_base, die_base, reflect)
 
-
-<<<<<<< HEAD
 sequential_base = DispatchedInterpretation()
 # XXX does this work with sphinx/help()?
 """
 Eagerly execute ops with known implementations; additonally execute
 vectorized ops sequentially if no known vectorized implementation exists.
 """
-sequential = PrioritizedInterpretation(sequential_base, eager_base, normalize_base, reflect)
-=======
-    :raises: :py:class:`NotImplementedError` no pattern is found.
-    """
-    result = eager.dispatch(cls, *args)(*args)
-    if result is None:
-        if cls in (Subs, Unary, Binary, Reduce):
-            raise NotImplementedError(
-                "Missing pattern for {}({})".format(
-                    cls.__name__, ", ".join(map(str, args))
-                )
-            )
-        result = reflect(cls, *args)
-    return result
->>>>>>> a14c49d0
-
-
+sequential = PrioritizedInterpretation(
+    sequential_base, eager_base, normalize_base, reflect
+)
+
+moment_matching_base = DispatchedInterpretation()
 """
 A moment matching interpretation of :class:`Reduce` expressions. This falls
 back to :class:`eager` in other cases.
 """
-moment_matching_base = DispatchedInterpretation()
-moment_matching = PrioritizedInterpretation(moment_matching_base, eager_base, normalize_base, reflect)
-
+moment_matching = PrioritizedInterpretation(
+    moment_matching_base, eager_base, normalize_base, reflect
+)
 
 interpreter.set_interpretation(eager)  # Use eager interpretation by default.
 
