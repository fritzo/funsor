--- conflicted
+++ resolved
@@ -74,20 +74,10 @@
     Rename bound variables in expr to avoid conflict with any free variables.
     Returns substitution dictionary with mangled names for consumption by Funsor._alpha_convert.
     """
-<<<<<<< HEAD
-    return {name: interpreter.gensym(name.split("__BOUND_")[0] + "__BOUND_") for name in bound_vars}
-=======
-    alpha_subs = {
-        name: interpreter.gensym(name + "__BOUND")
-        for name in expr.bound
-        if "__BOUND" not in name
+    return {
+        name: interpreter.gensym(name.split("__BOUND_")[0] + "__BOUND_")
+        for name in bound_vars
     }
-    if not alpha_subs:
-        return expr
-
-    ast_values = instrument.debug_logged(expr._alpha_convert)(alpha_subs)
-    return reflect.interpret(type(expr), *ast_values)
->>>>>>> 5b3d4a17
 
 
 @reflect.set_callable
@@ -120,7 +110,6 @@
     result = super(FunsorMeta, cls_specific).__call__(*args)
     result._ast_values = args
 
-<<<<<<< HEAD
     # alpha-convert eagerly upon binding any variable.
     # the identifier we use to reconcile alpha-conversion and cons-hashing
     # is the string literal of hash() of the type and cons-hashing key:
@@ -137,9 +126,8 @@
         # this guarantees that alpha-conversion only runs once for this expression.
         cls._cons_cache[cache_key] = result
 
-        cache_key = tuple(id(arg) if type(arg).__name__ == "DeviceArray" or not isinstance(arg, Hashable)
-                          else arg for arg in alpha_mangled_args)
-=======
+        cache_key = reflect.make_hash_key(cls, *alpha_mangled_args)
+
     if instrument.PROFILE:
         size, depth, width = _get_ast_stats(result)
         instrument.COUNTERS["ast_size"][size] += 1
@@ -147,10 +135,6 @@
         classname = getattr(cls, "__origin__", cls).__name__
         instrument.COUNTERS["funsor"][classname] += 1
         instrument.COUNTERS[classname][width] += 1
-
-    # alpha-convert eagerly upon binding any variable
-    result = _alpha_mangle(result)
->>>>>>> 5b3d4a17
 
     cls._cons_cache[cache_key] = result
     return result
@@ -415,15 +399,13 @@
         """
         # Substitute all funsor values.
         # Subclasses must handle string conversion.
-<<<<<<< HEAD
-        assert self.bound.issuperset(alpha_subs)
-        return tuple(v if isinstance(v, Funsor) and not self.bound.intersection(v.inputs)
-                     else substitute(v, alpha_subs)
-                     for v in self._ast_values)
-=======
         assert set(alpha_subs).issubset(self.bound)
-        return tuple(substitute(v, alpha_subs) for v in self._ast_values)
->>>>>>> 5b3d4a17
+        return tuple(
+            v
+            if isinstance(v, Funsor) and not set(self.bound).intersection(v.inputs)
+            else substitute(v, alpha_subs)
+            for v in self._ast_values
+        )
 
     def __call__(self, *args, **kwargs):
         """
