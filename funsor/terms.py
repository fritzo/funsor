# Copyright Contributors to the Pyro project.
# SPDX-License-Identifier: Apache-2.0

import functools
import itertools
import math
import numbers
import typing
import warnings
from collections import OrderedDict, namedtuple
from functools import reduce, singledispatch
from weakref import WeakValueDictionary

from multipledispatch import dispatch

import funsor.interpreter as interpreter
import funsor.ops as ops
from funsor.domains import Array, Bint, Domain, Product, Real, find_domain
from funsor.interpretations import (
    Interpretation,
    die,
    eager,
    lazy,
    moment_matching,
    reflect,
    sequential,
)
from funsor.interpreter import PatternMissingError, interpret
from funsor.ops import AssociativeOp, GetitemOp, Op
from funsor.syntax import INFIX_OPERATORS, PREFIX_OPERATORS
from funsor.typing import GenericTypeMeta, Variadic, deep_type, get_origin
from funsor.util import getargspec, lazy_property, pretty, quote

from . import instrument, interpreter, ops

_PREFIX = {k: v for v, k, _ in PREFIX_OPERATORS}
_INFIX = {k: v for v, k, _ in INFIX_OPERATORS}


# FIXME this can lead to linear nesting of interpretations
# when used in combination with alpha_convert and optimize.
# See failing example at https://github.com/pyro-ppl/funsor/pull/414
class SubstituteInterpretation(Interpretation):
    def __init__(self, subs, base_interpretation):
        if isinstance(subs, (dict, OrderedDict)):
            subs = tuple(subs.items())
        self.subs = subs
        self.base_interpretation = base_interpretation
        assert isinstance(subs, tuple)
        assert all(isinstance(v, Funsor) for k, v in subs)

    @property
    def is_total(self):
        return self.base_interpretation.is_total

    def interpret(self, cls, *args):
        with self.base_interpretation:
            expr = cls(*args)
            fresh_subs = tuple((k, v) for k, v in self.subs if k in expr.fresh)
            if fresh_subs:
                expr = instrument.debug_logged(expr.eager_subs)(fresh_subs)
            if instrument.PROFILE:
                instrument.COUNTERS["interpretation"]["substitute"] += 1
            return expr


def substitute(expr, subs):
    with SubstituteInterpretation(subs, interpreter.get_interpretation()):
        return interpreter.reinterpret(expr)


def _alpha_mangle(expr):
    """
    Rename bound variables in expr to avoid conflict with any free variables.

    FIXME this does not avoid conflict with other bound variables.
    """
    alpha_subs = {
        name: interpreter.gensym(name + "__BOUND")
        for name in expr.bound
        if "__BOUND" not in name
    }
    if not alpha_subs:
        return expr

    ast_values = instrument.debug_logged(expr._alpha_convert)(alpha_subs)
    return reflect.interpret(type(expr), *ast_values)


@reflect.set_callable
def reflect(cls, *args, **kwargs):
    """
    Construct a funsor, populate ``._ast_values``, and cons hash.
    This is the only interpretation allowed to construct funsors.
    """
    if len(args) > len(cls._ast_fields):
        # handle varargs
        new_args = tuple(args[: len(cls._ast_fields) - 1]) + (
            args[len(cls._ast_fields) - 1 - len(args) :],
        )
        assert len(new_args) == len(cls._ast_fields)
        _, args = args, new_args

    cache_key = reflect.make_hash_key(cls, *args)
    if cache_key in cls._cons_cache:
        return cls._cons_cache[cache_key]

    arg_types = tuple(map(deep_type, args))
    cls_specific = get_origin(cls)[arg_types]
    result = super(FunsorMeta, cls_specific).__call__(*args)
    result._ast_values = args

    if instrument.PROFILE:
        size, depth, width = _get_ast_stats(result)
        instrument.COUNTERS["ast_size"][size] += 1
        instrument.COUNTERS["ast_depth"][depth] += 1
        classname = get_origin(cls).__name__
        instrument.COUNTERS["funsor"][classname] += 1
        instrument.COUNTERS[classname][width] += 1

    # alpha-convert eagerly upon binding any variable
    result = _alpha_mangle(result)

    cls._cons_cache[cache_key] = result
    return result


class FunsorMeta(GenericTypeMeta):
    """
    Metaclass for Funsors to perform four independent tasks:

    1.  Fill in default kwargs and convert kwargs to args before deferring to a
        nonstandard interpretation. This allows derived metaclasses to fill in
        defaults and do type conversion, thereby simplifying logic of
        interpretations.
    2.  Ensure each Funsor class has an attribute ``._ast_fields`` describing
        its input args and each Funsor instance has an attribute
        ``._ast_values`` with values corresponding to its input args. This
        allows the instance to be reflectively reconstructed under a different
        interpretation, and is used by :func:`funsor.interpreter.reinterpret`.
    3.  Cons-hash construction, so that repeatedly calling the constructor
        with identical args will produce the same object. This enables cheap
        syntactic equality testing using the ``is`` operator, which is
        important both for hashing (e.g. for memoizing funsor functions)
        and for unit testing, since ``.__eq__()`` is overloaded with
        elementwise semantics. Cons hashing differs from memoization in that
        it incurs no memory overhead beyond the cons hash dict.
    4.  Support subtyping with parameters for pattern matching, e.g. Number[int, int].
    """

    def __init__(cls, name, bases, dct):
        super(FunsorMeta, cls).__init__(name, bases, dct)
        if not cls.__args__:
            cls._ast_fields = getargspec(cls.__init__)[0][1:]
            cls._cons_cache = WeakValueDictionary()

    def __getitem__(cls, arg_types):
        if not isinstance(arg_types, tuple):
            arg_types = (arg_types,)
        assert len(arg_types) == len(
            cls._ast_fields
        ), "Must provide exactly one type per subexpression"
        return super().__getitem__(arg_types)

    def __call__(cls, *args, **kwargs):
        if cls.__args__:
            cls = cls.__origin__

        # Convert kwargs to args.
        if kwargs:
            args = list(args)
            for name in cls._ast_fields[len(args) :]:
                args.append(kwargs.pop(name))
            assert not kwargs, kwargs
            args = tuple(args)

        return interpret(cls, *args)

    @lazy_property
    def classname(cls):
        return repr(cls)


def _convert_reduced_vars(reduced_vars, inputs):
    """
    Helper to convert the reduced_vars arg of ``.reduce()`` and friends.

    :param reduced_vars:
    :type reduced_vars: str, Variable, or set or frozenset thereof.
    :rtype: frozenset of Variable
    """
    # Avoid copying if arg is of correct type.
    if isinstance(reduced_vars, frozenset) and all(
        isinstance(var, Variable) for var in reduced_vars
    ):
        return reduced_vars

    if isinstance(reduced_vars, (str, Variable)):
        reduced_vars = {reduced_vars}
    assert isinstance(reduced_vars, (frozenset, set))
    assert all(isinstance(var, (str, Variable)) for var in reduced_vars)
    return frozenset(
        Variable(var, inputs[var]) if isinstance(var, str) else var
        for var in reduced_vars
    )


class Funsor(object, metaclass=FunsorMeta):
    """
    Abstract base class for immutable functional tensors.

    Concrete derived classes must implement ``__init__()`` methods taking
    hashable ``*args`` and no optional ``**kwargs`` so as to support cons
    hashing.

    Derived classes with ``.fresh`` variables must implement an
    :meth:`eager_subs` method. Derived classes with ``.bound`` variables must
    implement an :meth:`_alpha_convert` method.

    :param OrderedDict inputs: A mapping from input name to domain.
        This can be viewed as a typed context or a mapping from
        free variables to domains.
    :param Domain output: An output domain.
    """

    def __init__(self, inputs, output, fresh=None, bound=None):
        fresh = frozenset() if fresh is None else fresh
        bound = {} if bound is None else bound
        assert isinstance(inputs, OrderedDict)
        for name, input_ in inputs.items():
            assert isinstance(name, str)
            assert isinstance(input_, Domain)
        assert isinstance(output, Domain)
        assert getattr(output, "is_concrete", True)
        assert isinstance(fresh, frozenset)
        assert isinstance(bound, dict)
        super(Funsor, self).__init__()
        self.inputs = inputs
        self.output = output
        self.fresh = fresh
        self.bound = bound

    @property
    def dtype(self):
        return self.output.dtype

    @property
    def shape(self):
        return self.output.shape

    @lazy_property
    def input_vars(self):
        return frozenset(Variable(k, v) for k, v in self.inputs.items())

    def __copy__(self):
        return self

    def __reduce__(self):
        return type(self).__origin__, self._ast_values

    def __hash__(self):
        return id(self)

    @lazy_property
    def __annotations__(self):
        type_hints = dict(self.inputs)
        type_hints["return"] = self.output
        return type_hints

    def __repr__(self):
        return "{}({})".format(
            type(self).__name__, ", ".join(map(repr, self._ast_values))
        )

    def __str__(self):
        return "{}({})".format(
            type(self).__name__, ", ".join(map(str, self._ast_values))
        )

    def quote(self):
        return quote(self)

    def pretty(self, maxlen=40):
        return pretty(self, maxlen=maxlen)

    def __contains__(self, item):
        raise TypeError

    def _alpha_convert(self, alpha_subs):
        """
        Rename bound variables while preserving all free variables.
        """
        # Substitute all funsor values.
        # Subclasses must handle string conversion.
        assert set(alpha_subs).issubset(self.bound)
        return tuple(substitute(v, alpha_subs) for v in self._ast_values)

    def __call__(self, *args, **kwargs):
        """
        Partially evaluates this funsor by substituting dimensions.
        """
        # Eagerly restrict to this funsor's inputs.
        subs = OrderedDict(zip(self.inputs, args))
        for k in self.inputs:
            if k in kwargs:
                subs[k] = kwargs[k]
        return Subs(self, tuple(subs.items()))

    def __bool__(self):
        if self.inputs or self.output.shape:
            raise ValueError(
                "bool value of Funsor with more than one value is ambiguous"
            )
        raise NotImplementedError

    def __nonzero__(self):
        return self.__bool__()

    def __len__(self):
        if not self.output.shape:
            raise ValueError("Funsor with empty shape has no len()")
        return self.output.shape[0]

    def __iter__(self):
        for i in range(len(self)):
            yield self[i]

    def item(self):
        if self.inputs or self.output.shape:
            raise ValueError(
                "only one element Funsors can be converted to Python scalars"
            )
        raise NotImplementedError

    @property
    def requires_grad(self):
        return False

    def reduce(self, op, reduced_vars=None):
        """
        Reduce along all or a subset of inputs.

        :param callable op: A reduction operation.
        :param reduced_vars: An optional input name or set of names to reduce.
            If unspecified, all inputs will be reduced.
        :type reduced_vars: str, Variable, or set or frozenset thereof.
        """
        assert isinstance(op, AssociativeOp)
        # Eagerly convert reduced_vars to appropriate things.
        if reduced_vars is None:
            # Empty reduced_vars means "reduce over everything".
            reduced_vars = frozenset(Variable(k, v) for k, v in self.inputs.items())
        else:
            reduced_vars = _convert_reduced_vars(reduced_vars, self.inputs)
        assert isinstance(reduced_vars, frozenset), reduced_vars
        if not reduced_vars:
            return self
        return Reduce(op, self, reduced_vars)

    def approximate(self, sum_op, prod_op, guide, approx_vars=None):
        """
        Approximate wrt and all or a subset of inputs.

        :param ~funsor.ops.AssociativeOp sum_op: A reduction operation.
        :param ~funsor.ops.AssociativeOp prod_op: A reduction operation.
        :param Funsor guide: A guide funsor (e.g. a proposal distribution).
        :param approx_vars: An optional input name or set of names to reduce.
            If unspecified, all inputs will be reduced.
        :type approx_vars: str, Variable, or set or frozenset thereof.
        """
        assert (sum_op, prod_op) in ops.DISTRIBUTIVE_OPS
        inputs = self.inputs.copy()
        inputs.update(guide.inputs)
        # Eagerly convert approx_vars to appropriate things.
        if approx_vars is None:
            # Empty approx_vars means "reduce over everything".
            approx_vars = frozenset(Variable(k, v) for k, v in inputs.items())
        else:
            approx_vars = _convert_reduced_vars(approx_vars, inputs)
        assert isinstance(approx_vars, frozenset), approx_vars
        if not approx_vars:
            return self
        return Approximate(sum_op, prod_op, self, guide, approx_vars)

    def sample(self, sampled_vars, sample_inputs=None, rng_key=None):
        """
        Create a Monte Carlo approximation to this funsor by replacing
        functions of ``sampled_vars`` with :class:`~funsor.delta.Delta` s.

        The result is a :class:`Funsor` with the same ``.inputs`` and
        ``.output`` as the original funsor (plus ``sample_inputs`` if
        provided), so that self can be replaced by the sample in expectation
        computations::

            y = x.sample(sampled_vars)
            assert y.inputs == x.inputs
            assert y.output == x.output
            exact = (x.exp() * integrand).reduce(ops.add)
            approx = (y.exp() * integrand).reduce(ops.add)

        If ``sample_inputs`` is provided, this creates a batch of samples
        scaled samples.

        :param sampled_vars: A set of input variables to sample.
        :type sampled_vars: str, Variable, or set or frozenset thereof.
        :param OrderedDict sample_inputs: An optional mapping from variable
            name to :class:`~funsor.domains.Domain` over which samples will
            be batched.
        :param rng_key: a PRNG state to be used by JAX backend to generate random samples
        :type rng_key: None or JAX's random.PRNGKey
        """
        assert self.output == Real
        sampled_vars = _convert_reduced_vars(sampled_vars, self.inputs)
        sampled_vars = frozenset(v.name for v in sampled_vars)
        assert isinstance(sampled_vars, frozenset)
        if sample_inputs is None:
            sample_inputs = OrderedDict()
        assert isinstance(sample_inputs, OrderedDict)
        if sampled_vars.isdisjoint(self.inputs):
            return self

        result = instrument.debug_logged(self.unscaled_sample)(
            sampled_vars, sample_inputs, rng_key
        )
        if sample_inputs is not None:
            log_scale = 0
            for var, domain in sample_inputs.items():
                if var in result.inputs and var not in self.inputs:
                    log_scale -= math.log(domain.dtype)
            if log_scale != 0:
                result += log_scale
        return result

    def unscaled_sample(self, sampled_vars, sample_inputs, rng_key=None):
        """
        Internal method to draw an unscaled sample.
        This should be overridden by subclasses.
        """
        assert self.output == Real
        assert isinstance(sampled_vars, frozenset)
        assert isinstance(sample_inputs, OrderedDict)
        if sampled_vars.isdisjoint(self.inputs):
            return self
        raise ValueError("Cannot sample from a {}".format(type(self).__name__))

    def align(self, names):
        """
        Align this funsor to match given ``names``.
        This is mainly useful in preparation for extracting ``.data``
        of a :class:`funsor.tensor.Tensor`.

        :param tuple names: A tuple of strings representing all names
            but in a new order.
        :return: A permuted funsor equivalent to self.
        :rtype: Funsor
        """
        assert isinstance(names, tuple)
        if not names or names == tuple(self.inputs):
            return self
        return Align(self, names)

    def eager_subs(self, subs):
        """
        Internal substitution function. This relies on the user-facing
        :meth:`__call__` method to coerce non-Funsors to Funsors. Once all
        inputs are Funsors, :meth:`eager_subs` implementations can recurse to
        call :class:`Subs`.
        """
        return None  # defer to default implementation

    def eager_unary(self, op):
        return None  # defer to default implementation

    def eager_reduce(self, op, reduced_vars):
        assert reduced_vars.issubset(self.inputs)
        if not reduced_vars:
            return self

        return None  # defer to default implementation

    def sequential_reduce(self, op, reduced_vars):
        assert reduced_vars.issubset(self.inputs)
        if not reduced_vars:
            return self

        # Try to sum out integer scalars. This is mainly useful for testing,
        # since reduction is more efficiently implemented by Tensor.
        eager_vars = []
        lazy_vars = []
        for k in reduced_vars:
            if isinstance(self.inputs[k].dtype, int) and not self.inputs[k].shape:
                eager_vars.append(k)
            else:
                lazy_vars.append(k)
        if eager_vars:
            result = None
            for values in itertools.product(*(self.inputs[k] for k in eager_vars)):
                subs = dict(zip(eager_vars, values))
                result = self(**subs) if result is None else op(result, self(**subs))
            if lazy_vars:
                result = Reduce(op, result, frozenset(lazy_vars))
            return result

        return None  # defer to default implementation

    def moment_matching_reduce(self, op, reduced_vars):
        assert reduced_vars.issubset(self.inputs)
        if not reduced_vars:
            return self

        return None  # defer to default implementation

    # The following methods conform to a standard array/tensor interface.

    def __invert__(self):
        return Unary(ops.invert, self)

    def __pos__(self):
        return Unary(ops.pos, self)

    def __neg__(self):
        return Unary(ops.neg, self)

    def abs(self):
        return Unary(ops.abs, self)

    def atanh(self):
        return Unary(ops.atanh, self)

    def sqrt(self):
        return Unary(ops.sqrt, self)

    def exp(self):
        return Unary(ops.exp, self)

    def log(self):
        return Unary(ops.log, self)

    def log1p(self):
        return Unary(ops.log1p, self)

    def sigmoid(self):
        return Unary(ops.sigmoid, self)

    def tanh(self):
        return Unary(ops.tanh, self)

    def reshape(self, shape):
        return Unary(ops.ReshapeOp(shape), self)

    # The following reductions are treated as Unary ops because they
    # reduce over output shape while preserving all inputs.
    # To reduce over inputs, instead call .reduce(op, reduced_vars).

    def sum(self):
        return Unary(ops.add, self)

    def prod(self):
        return Unary(ops.mul, self)

    def logsumexp(self):
        return Unary(ops.logaddexp, self)

    def all(self):
        return Unary(ops.and_, self)

    def any(self):
        return Unary(ops.or_, self)

    def min(self):
        return Unary(ops.min, self)

    def max(self):
        return Unary(ops.max, self)

    def __add__(self, other):
        return Binary(ops.add, self, to_funsor(other))

    def __radd__(self, other):
        return Binary(ops.add, self, to_funsor(other))

    def __sub__(self, other):
        return Binary(ops.sub, self, to_funsor(other))

    def __rsub__(self, other):
        return Binary(ops.sub, to_funsor(other), self)

    def __mul__(self, other):
        return Binary(ops.mul, self, to_funsor(other))

    def __rmul__(self, other):
        return Binary(ops.mul, self, to_funsor(other))

    def __truediv__(self, other):
        return Binary(ops.truediv, self, to_funsor(other))

    def __rtruediv__(self, other):
        return Binary(ops.truediv, to_funsor(other), self)

    def __floordiv__(self, other):
        return Binary(ops.floordiv, self, to_funsor(other))

    def __rfloordiv__(self, other):
        return Binary(ops.floordiv, to_funsor(other), self)

    def __matmul__(self, other):
        return Binary(ops.matmul, self, to_funsor(other))

    def __rmatmul__(self, other):
        return Binary(ops.matmul, to_funsor(other), self)

    def __mod__(self, other):
        return Binary(ops.mod, self, to_funsor(other))

    def __rmod__(self, other):
        return Binary(ops.mod, to_funsor(other), self)

    def __lshift__(self, other):
        return Binary(ops.lshift, self, to_funsor(other))

    def __rlshift__(self, other):
        return Binary(ops.lshift, to_funsor(other), self)

    def __rshift__(self, other):
        return Binary(ops.rshift, self, to_funsor(other))

    def __rrshift__(self, other):
        return Binary(ops.rshift, to_funsor(other), self)

    def __pow__(self, other):
        return Binary(ops.pow, self, to_funsor(other))

    def __rpow__(self, other):
        return Binary(ops.pow, to_funsor(other), self)

    def __and__(self, other):
        return Binary(ops.and_, self, to_funsor(other))

    def __rand__(self, other):
        return Binary(ops.and_, self, to_funsor(other))

    def __or__(self, other):
        return Binary(ops.or_, self, to_funsor(other))

    def __ror__(self, other):
        return Binary(ops.or_, self, to_funsor(other))

    def __xor__(self, other):
        return Binary(ops.xor, self, to_funsor(other))

    def __eq__(self, other):
        return Binary(ops.eq, self, to_funsor(other))

    def __ne__(self, other):
        return Binary(ops.ne, self, to_funsor(other))

    def __lt__(self, other):
        return Binary(ops.lt, self, to_funsor(other))

    def __le__(self, other):
        return Binary(ops.le, self, to_funsor(other))

    def __gt__(self, other):
        return Binary(ops.gt, self, to_funsor(other))

    def __ge__(self, other):
        return Binary(ops.ge, self, to_funsor(other))

    def __getitem__(self, other):
        if type(other) is not tuple:
            other = to_funsor(other, Bint[self.output.shape[0]])
            return Binary(ops.getitem, self, other)

        # Handle Ellipsis slicing.
        if any(part is Ellipsis for part in other):
            left = []
            for part in other:
                if part is Ellipsis:
                    break
                left.append(part)
            right = []
            for part in reversed(other):
                if part is Ellipsis:
                    break
                right.append(part)
            right.reverse()
            missing = len(self.output.shape) - len(left) - len(right)
            assert missing >= 0
            middle = [slice(None)] * missing
            other = tuple(left + middle + right)

        # Handle each slice separately.
        result = self
        offset = 0
        for part in other:
            if isinstance(part, slice):
                if part != slice(None):
                    raise NotImplementedError("TODO support nontrivial slicing")
                offset += 1
            else:
                part = to_funsor(part, Bint[result.output.shape[offset]])
                result = Binary(GetitemOp(offset), result, part)
        return result


@quote.register(Funsor)
def _(arg, indent, out):
    name = type(arg).__name__
    if type(arg).__module__ in [
        "funsor.torch.distributions",
        "funsor.jax.distributions",
    ]:
        name = "dist." + name
    out.append((indent, name + "("))
    for value in arg._ast_values[:-1]:
        quote.inplace(value, indent + 1, out)
        i, line = out[-1]
        out[-1] = i, line + ","
    for value in arg._ast_values[-1:]:
        quote.inplace(value, indent + 1, out)
        i, line = out[-1]
        out[-1] = i, line + ")"


interpreter.recursion_reinterpret.register(Funsor)(interpreter.reinterpret_funsor)
interpreter.children.register(Funsor)(interpreter.children_funsor)


@singledispatch
def to_funsor(x, output=None, dim_to_name=None, **kwargs):
    """
    Convert to a :class:`Funsor` .
    Only :class:`Funsor` s and scalars are accepted.

    :param x: An object.
    :param funsor.domains.Domain output: An optional output hint.
    :param OrderedDict dim_to_name: An optional mapping from negative batch dimensions to name strings.
    :return: A Funsor equivalent to ``x``.
    :rtype: Funsor
    :raises: ValueError
    """
    raise ValueError("Cannot convert to Funsor: {}".format(repr(x)))


@to_funsor.register(Funsor)
def funsor_to_funsor(x, output=None, dim_to_name=None):
    if output is not None and x.output != output:
        raise ValueError("Output mismatch: {} vs {}".format(x.output, output))
    if dim_to_name is not None:
        bint_names = {
            name for name, domain in x.inputs.items() if domain.dtype != "real"
        }
        if not bint_names.issubset(dim_to_name.values()):
            raise ValueError("Inputs mismatch: {} vs {}".format(x.inputs, dim_to_name))
    return x


@singledispatch
def to_data(x, name_to_dim=None, **kwargs):
    """
    Extract a python object from a :class:`Funsor`.

    Raises a ``ValueError`` if free variables remain or if the funsor is lazy.

    :param x: An object, possibly a :class:`Funsor`.
    :param OrderedDict name_to_dim: An optional inputs hint.
    :return: A non-funsor equivalent to ``x``.
    :raises: ValueError if any free variables remain.
    :raises: PatternMissingError if funsor is not fully evaluated.
    """
    return x


@to_data.register(Funsor)
def _to_data_funsor(x, name_to_dim=None):
    if name_to_dim is None and x.inputs:
        raise ValueError(
            "cannot convert {} to data due to lazy inputs: {}".format(
                type(x), set(x.inputs)
            )
        )
    raise PatternMissingError("cannot convert to a non-Funsor: {}".format(repr(x)))


class Variable(Funsor):
    """
    Funsor representing a single free variable.

    :param str name: A variable name.
    :param funsor.domains.Domain output: A domain.
    """

    def __init__(self, name, output):
        inputs = OrderedDict([(name, output)])
        fresh = frozenset({name})
        super(Variable, self).__init__(inputs, output, fresh)
        self.name = name

    def __repr__(self):
        return "Variable({}, {})".format(repr(self.name), repr(self.output))

    def __str__(self):
        return self.name

    def eager_subs(self, subs):
        assert len(subs) == 1 and subs[0][0] == self.name
        return subs[0][1]


@to_funsor.register(str)
def name_to_funsor(name, output=None):
    if output is None:
        raise ValueError("Missing output: {}".format(name))
    return Variable(name, output)


class SubsMeta(FunsorMeta):
    """
    Wrapper to call :func:`to_funsor` and check types.
    """

    def __call__(cls, arg, subs):
        subs = tuple(
            (k, to_funsor(v, arg.inputs[k])) for k, v in subs if k in arg.inputs
        )
        return super().__call__(arg, subs)


class Subs(Funsor, metaclass=SubsMeta):
    """
    Lazy substitution of the form ``x(u=y, v=z)``.

    :param Funsor arg: A funsor being substituted into.
    :param tuple subs: A tuple of ``(name, value)`` pairs, where ``name`` is a
        string and ``value`` can be coerced to a :class:`Funsor` via
        :func:`to_funsor`.
    """

    def __init__(self, arg, subs):
        assert isinstance(arg, Funsor)
        assert isinstance(subs, tuple)
        for key, value in subs:
            assert isinstance(key, str)
            assert key in arg.inputs
            assert isinstance(value, Funsor)
        inputs = arg.inputs.copy()
        for key, value in subs:
            del inputs[key]
        for key, value in subs:
            inputs.update(value.inputs)
        fresh = frozenset()
        bound = {key: value.output for key, value in subs}
        super(Subs, self).__init__(inputs, arg.output, fresh, bound)
        self.arg = arg
        self.subs = OrderedDict(subs)

    def __repr__(self):
        return "{}({})".format(
            repr(self.arg), ", ".join(f"{k}={repr(v)}" for k, v in self.subs.items())
        )

    def __str__(self):
        return "{}({})".format(
            str(self.arg), ", ".join(f"{k}={str(v)}" for k, v in self.subs.items())
        )

    def _alpha_convert(self, alpha_subs):
        assert set(alpha_subs).issubset(self.bound)
        alpha_subs = {
            k: to_funsor(v, self.subs[k].output) for k, v in alpha_subs.items()
        }
        arg, subs = self._ast_values
        arg = substitute(arg, alpha_subs)
        subs = tuple((str(alpha_subs.get(k, k)), v) for k, v in subs)
        return arg, subs

    def unscaled_sample(self, sampled_vars, sample_inputs, rng_key=None):
        if any(k in sample_inputs for k, v in self.subs.items()):
            raise NotImplementedError("TODO alpha-convert")
        subs_sampled_vars = set()
        for name in sampled_vars:
            if name in self.arg.inputs:
                if any(name in v.inputs for k, v in self.subs.items()):
                    raise ValueError("Cannot sample")
                subs_sampled_vars.add(name)
            else:
                for k, v in self.subs.items():
                    if name in v.inputs:
                        subs_sampled_vars.add(k)
        subs_sampled_vars = frozenset(subs_sampled_vars)
        arg = self.arg.unscaled_sample(subs_sampled_vars, sample_inputs, rng_key)
        return Subs(arg, tuple(self.subs.items()))


@lazy.register(Subs, Funsor, object)
@eager.register(Subs, Funsor, object)
def eager_subs(arg, subs):
    assert isinstance(subs, tuple)
    if not any(k in arg.inputs for k, v in subs):
        return arg
    return substitute(arg, subs)


@die.register(Subs, Funsor, tuple)
def die_subs(arg, subs):
    expr = reflect.interpret(Subs, arg, subs)
    raise NotImplementedError(f"Missing pattern for {repr(expr)}")


class Unary(Funsor):
    """
    Lazy unary operation.

    :param ~funsor.ops.Op op: A unary operator.
    :param Funsor arg: An argument.
    """

    def __init__(self, op, arg):
        assert callable(op)
        assert isinstance(arg, Funsor)
        output = find_domain(op, arg.output)
        super(Unary, self).__init__(arg.inputs, output)
        self.op = op
        self.arg = arg

    def __repr__(self):
        if self.op in _PREFIX:
            return "({}{})".format(_PREFIX[self.op], repr(self.arg))
        return super().__repr__()

    def __str__(self):
        if self.op in _PREFIX:
            return "({}{})".format(_PREFIX[self.op], str(self.arg))
        return super().__str__()


@eager.register(Unary, Op, Funsor)
def eager_unary(op, arg):
    return instrument.debug_logged(arg.eager_unary)(op)


@eager.register(Unary, AssociativeOp, Funsor)
def eager_unary(op, arg):
    if not arg.output.shape:
        return arg
    return instrument.debug_logged(arg.eager_unary)(op)


@die.register(Unary, Op, Funsor)
def die_unary(op, arg):
    expr = reflect.interpret(Unary, op, arg)
    raise NotImplementedError(f"Missing pattern for {repr(expr)}")


class Binary(Funsor):
    """
    Lazy binary operation.

    :param ~funsor.ops.Op op: A binary operator.
    :param Funsor lhs: A left hand side argument.
    :param Funsor rhs: A right hand side argument.
    """

    def __init__(self, op, lhs, rhs):
        assert callable(op)
        assert isinstance(lhs, Funsor)
        assert isinstance(rhs, Funsor)
        inputs = lhs.inputs.copy()
        inputs.update(rhs.inputs)
        output = find_domain(op, lhs.output, rhs.output)
        super(Binary, self).__init__(inputs, output)
        self.op = op
        self.lhs = lhs
        self.rhs = rhs

    def __repr__(self):
        if self.op in _INFIX:
            return "({} {} {})".format(repr(self.lhs), _INFIX[self.op], repr(self.rhs))
        return super().__repr__()

    def __str__(self):
        if self.op in _INFIX:
            return "({} {} {})".format(str(self.lhs), _INFIX[self.op], str(self.rhs))
        return super().__str__()


@die.register(Binary, Op, Funsor, Funsor)
def die_binary(op, lhs, rhs):
    expr = reflect.interpret(Binary, op, lhs, rhs)
    raise NotImplementedError(f"Missing pattern for {repr(expr)}")


class Reduce(Funsor):
    """
    Lazy reduction over multiple variables.

    :param ~funsor.ops.AssociativeOp op: An associative operator.
    :param funsor arg: An argument to be reduced.
    :param frozenset reduced_vars: A set of variables over which to reduce.
    """

    def __init__(self, op, arg, reduced_vars):
        assert isinstance(op, AssociativeOp)
        assert isinstance(arg, Funsor)
        assert isinstance(reduced_vars, frozenset)
        assert all(isinstance(v, Variable) for v in reduced_vars)
        reduced_names = frozenset(v.name for v in reduced_vars)
        inputs = OrderedDict(
            (k, v) for k, v in arg.inputs.items() if k not in reduced_names
        )
        output = arg.output
        fresh = frozenset()
        bound = {var.name: var.output for var in reduced_vars}
        super(Reduce, self).__init__(inputs, output, fresh, bound)
        self.op = op
        self.arg = arg
        self.reduced_vars = reduced_vars

    def __repr__(self):
        assert self.reduced_vars
        if self.reduced_vars == self.arg.input_vars:
            return f"{repr(self.arg)}.reduce({self.op.__name__})"
        rvars = [
            f'"{v.name}"' if v in self.arg.input_vars else repr(v)
            for v in self.reduced_vars
        ]
        return "{}.reduce({}, {{{}}})".format(
            repr(self.arg), self.op.__name__, ", ".join(rvars)
        )

    def __str__(self):
        assert self.reduced_vars
        if self.reduced_vars == self.arg.input_vars:
            return f"{str(self.arg)}.reduce({self.op.__name__})"
        rvars = [
            f'"{v.name}"' if v in self.arg.input_vars else repr(v)
            for v in self.reduced_vars
        ]
        return "{}.reduce({}, {{{}}})".format(
            str(self.arg), self.op.__name__, ", ".join(rvars)
        )

    def _alpha_convert(self, alpha_subs):
        alpha_subs = {
            k: to_funsor(v, self.arg.inputs[k]) for k, v in alpha_subs.items()
        }
        op, arg, reduced_vars = super()._alpha_convert(alpha_subs)
        reduced_vars = frozenset(alpha_subs.get(var.name, var) for var in reduced_vars)
        return op, arg, reduced_vars


def _reduce_unrelated_vars(op, arg, reduced_vars):
    factor_vars = reduced_vars - arg.input_vars
    if factor_vars:
        reduced_vars = reduced_vars & arg.input_vars
        multiplicity = reduce(
            ops.mul,
            [
                v.output.size ** v.output.num_elements
                for v in factor_vars
                if v.dtype != "real"
            ],
        )
        for add_op, mul_op in ops.DISTRIBUTIVE_OPS:
            if add_op is op:
                arg = mul_op(arg, multiplicity).reduce(op, reduced_vars)
                return arg, None
        raise NotImplementedError(f"Cannot reduce {op}")
    return arg, frozenset(v.name for v in reduced_vars)


@eager.register(Reduce, AssociativeOp, Funsor, frozenset)
def eager_reduce(op, arg, reduced_vars):
    arg, reduced_vars = _reduce_unrelated_vars(op, arg, reduced_vars)
    if reduced_vars is None:
        return arg
    return instrument.debug_logged(arg.eager_reduce)(op, reduced_vars)


@sequential.register(Reduce, AssociativeOp, Funsor, frozenset)
def sequential_reduce(op, arg, reduced_vars):
    arg, reduced_vars = _reduce_unrelated_vars(op, arg, reduced_vars)
    if reduced_vars is None:
        return arg
    return instrument.debug_logged(arg.sequential_reduce)(op, reduced_vars)


@moment_matching.register(Reduce, AssociativeOp, Funsor, frozenset)
def moment_matching_reduce(op, arg, reduced_vars):
    arg, reduced_vars = _reduce_unrelated_vars(op, arg, reduced_vars)
    if reduced_vars is None:
        return arg
    return instrument.debug_logged(arg.moment_matching_reduce)(op, reduced_vars)


@die.register(Reduce, Op, Funsor, frozenset)
def die_reduce(op, arg, reduced_vars):
    expr = reflect.interpret(Reduce, op, arg, reduced_vars)
    raise NotImplementedError(f"Missing pattern for {repr(expr)}")


<<<<<<< HEAD
class Approximate(Funsor):
    """
    Function approximation wrt a set of variables.

    :param ~funsor.ops.AssociativeOp op: An associative operator.
    :param Funsor model: An exact funsor depending on ``reduced_vars``.
    :param Funsor guide: A proposal funsor guiding optional approximation.
    :param frozenset approx_vars: A set of variables over which to approximate.
    """

    def __init__(self, op, model, guide, approx_vars):
        assert isinstance(op, AssociativeOp)
        assert isinstance(model, Funsor)
        assert isinstance(guide, Funsor)
        assert model.output is guide.output
        assert isinstance(approx_vars, frozenset), approx_vars
        inputs = model.inputs.copy()
        inputs.update(guide.inputs)
        output = model.output
        fresh = frozenset(v.name for v in approx_vars)
        bound = {v.name: v.output for v in approx_vars}
        super().__init__(inputs, output, fresh, bound)


@eager.register(Approximate, AssociativeOp, Funsor, Funsor, frozenset)
def eager_approximate(op, model, guide, approx_vars):
    return model  # exact
=======
class Scatter(Funsor):
    """
    Transpose of structurally linear :class:`Subs`, followed by
    :class:`Reduce`.

    For injective scatter operations this should satisfy the equation::

        if destin = Scatter(op, subs, source, frozenset())
        then source = Subs(destin, subs)

    .. warning:: This is currently implemented only for injective scatter
        operations. In particular, this does not allow accumulation behavior
        like scatter-add.

    .. note:: ``Scatter(ops.add, ...)`` is the funsor analog of
        ``numpy.add.at()`` or :func:`torch.index_put` or
        :func:`jax.lax.scatter_add`. For injective substitutions,
        ``Scatter(ops.add, ...)`` is roughly equivalent to the tensor
        operation::

            result = zeros(...)  # since zero is the additive unit
            result[subs] = source

    :param AssociativeOp op: An op. The unit of this op will be used as
        default value.
    :param tuple subs: A substitution.
    :param Funsor source: A source for data to be scattered from.
    :param frozenset reduced_vars: A set of variables over which to reduce.
    """

    def __init__(self, op, subs, source, reduced_vars):
        assert isinstance(op, AssociativeOp)
        assert isinstance(subs, tuple)
        assert len(subs) == len(set(key for key, value in subs))
        assert isinstance(source, Funsor)
        assert isinstance(reduced_vars, frozenset)
        assert all(isinstance(v, Variable) for v in reduced_vars)
        reduced_names = frozenset(v.name for v in reduced_vars)

        # First compute inputs of the pure-scatter op with no reduction.
        inputs = OrderedDict()
        for key, value in subs:
            assert isinstance(key, str)
            assert isinstance(value, Funsor)
            assert key not in source.inputs
            assert key not in reduced_names
            for k, d in value.inputs.items():
                # These are "batch" inputs and should be left of subs keys.
                d2 = inputs.setdefault(k, d)
                assert d2 == d
        for k, d in source.inputs.items():
            # These are "batch" inputs and should be left of subs keys.
            d2 = inputs.setdefault(k, d)
            assert d2 == d
        for key, value in subs:
            assert key not in inputs
            # These are "event" inputs and should be right of "batch" inputs.
            inputs[key] = value.output

        # Then narrow these down to the fused scatter-reduce op.
        inputs = OrderedDict(
            (k, d) for k, d in inputs.items() if k not in reduced_names
        )
        fresh = frozenset(key for key, value in subs)
        bound = {v.name: v.output for v in reduced_vars}
        super().__init__(inputs, source.output, fresh, bound)
        self.op = op
        self.subs = subs
        self.source = source
        self.reduced_vars = reduced_vars

    def _alpha_convert(self, alpha_subs):
        alpha_subs = {k: to_funsor(v, self.bound[k]) for k, v in alpha_subs.items()}
        op, subs, source, reduced_vars = super()._alpha_convert(alpha_subs)
        reduced_vars = frozenset(alpha_subs.get(var.name, var) for var in reduced_vars)
        return op, subs, source, reduced_vars
>>>>>>> de2119da


class NumberMeta(FunsorMeta):
    """
    Wrapper to fill in default ``dtype``.
    """

    def __call__(cls, data, dtype=None):
        if dtype is None:
            dtype = "real"
        return super(NumberMeta, cls).__call__(data, dtype)


class Number(Funsor, metaclass=NumberMeta):
    """
    Funsor backed by a Python number.

    :param numbers.Number data: A python number.
    :param dtype: A nonnegative integer or the string "real".
    """

    def __init__(self, data, dtype=None):
        assert isinstance(data, numbers.Number)
        if isinstance(dtype, int):
            data = type(dtype)(data)
            if dtype != 2:  # booleans have bitwise interpretation
                assert 0 <= data and data < dtype
        else:
            assert isinstance(dtype, str) and dtype == "real"
            data = float(data)
        inputs = OrderedDict()
        output = Array[dtype, ()]
        super(Number, self).__init__(inputs, output)
        self.data = data

    def __repr__(self):
        if self.dtype == "real":
            return f"Number({str(self.data)})"
        else:
            return f"Number({str(self.data)}, {self.dtype})"

    def __str__(self):
        return str(self.data)

    def __int__(self):
        return int(self.data)

    def __float__(self):
        return float(self.data)

    def __bool__(self):
        return bool(self.data)

    def item(self):
        return self.data

    def eager_unary(self, op):
        dtype = find_domain(op, self.output).dtype
        return Number(op(self.data), dtype)


@to_funsor.register(numbers.Number)
def number_to_funsor(x, output=None, dim_to_name=None):
    if output is None:
        return Number(x)
    if output.shape:
        raise ValueError("Cannot create Number with shape {}".format(output.shape))
    return Number(x, output.dtype)


@to_data.register(Number)
def _to_data_number(x, name_to_dim=None):
    return x.data


@eager.register(Binary, Op, Number, Number)
def eager_binary_number_number(op, lhs, rhs):
    data = op(lhs.data, rhs.data)
    output = find_domain(op, lhs.output, rhs.output)
    dtype = output.dtype
    return Number(data, dtype)


class SliceMeta(FunsorMeta):
    """
    Wrapper to fill in ``start``, ``stop``, ``step``, ``dtype`` following
    Python conventions.
    """

    def __call__(cls, name, *args, **kwargs):
        start = 0
        step = 1
        dtype = None
        if len(args) == 1:
            stop = args[0]
            dtype = kwargs.pop("dtype", stop)
        elif len(args) == 2:
            start, stop = args
            dtype = kwargs.pop("dtype", stop)
        elif len(args) == 3:
            start, stop, step = args
            dtype = kwargs.pop("dtype", stop)
        elif len(args) == 4:
            start, stop, step, dtype = args
        else:
            raise ValueError
        if step <= 0:
            raise ValueError
        stop = min(dtype, max(start, stop))
        return super().__call__(name, start, stop, step, dtype)


class Slice(Funsor, metaclass=SliceMeta):
    """
    Symbolic representation of a Python :py:class:`slice` object.

    :param str name: A name for the new slice dimension.
    :param int start:
    :param int stop:
    :param int step: Three args following :py:class:`slice` semantics.
    :param int dtype: An optional bounded integer type of this slice.
    """

    def __init__(self, name, start, stop, step, dtype):
        assert isinstance(name, str)
        assert isinstance(start, int) and start >= 0
        assert isinstance(stop, int) and stop >= start
        assert isinstance(step, int) and step > 0
        assert isinstance(dtype, int)
        size = max(0, (stop + step - 1 - start) // step)
        inputs = OrderedDict([(name, Bint[size])])
        output = Bint[dtype]
        fresh = frozenset({name})
        super().__init__(inputs, output, fresh)
        self.name = name
        self.slice = slice(start, stop, step)

    def eager_subs(self, subs):
        assert len(subs) == 1 and subs[0][0] == self.name
        index = subs[0][1]

        if isinstance(index, Variable):
            name = index.name
            return Slice(
                name, self.slice.start, self.slice.stop, self.slice.step, self.dtype
            )
        elif isinstance(index, Number):
            data = self.slice.start + self.slice.step * index.data
            return Number(data, self.output.dtype)
        elif type(index).__name__ == "Tensor":  # avoid importing funsor.tensor.Tensor
            data = self.slice.start + self.slice.step * index.data
            return type(index)(data, index.inputs, self.output.dtype)
        elif isinstance(index, Slice):
            name = index.name
            start = self.slice.start + self.slice.step * index.slice.start
            step = self.slice.step * index.slice.step
            return Slice(name, start, self.slice.stop, step, self.dtype)
        else:
            raise NotImplementedError(
                "TODO support substitution of {} into Slice".format(type(index))
            )


class Align(Funsor):
    """
    Lazy call to ``.align(...)``.

    :param Funsor arg: A funsor to align.
    :param tuple names: A tuple of input names whose order to follow.
    """

    def __init__(self, arg, names):
        assert isinstance(arg, Funsor)
        assert isinstance(names, tuple)
        assert all(isinstance(name, str) for name in names)
        assert all(name in arg.inputs for name in names)
        inputs = OrderedDict((name, arg.inputs[name]) for name in names)
        inputs.update(arg.inputs)
        output = arg.output
        fresh = frozenset()  # TODO get this right
        bound = {}
        super(Align, self).__init__(inputs, output, fresh, bound)
        self.arg = arg

    def align(self, names):
        return self.arg.align(names)

    def eager_unary(self, op):
        return Unary(op, self.arg)

    def eager_reduce(self, op, reduced_vars):
        return self.arg.reduce(op, reduced_vars)


@eager.register(Align, Funsor, tuple)
def eager_align(arg, names):
    if not frozenset(names) == frozenset(arg.inputs.keys()):
        # assume there's been a substitution and this align is no longer valid
        return arg
    return None


@eager.register(Binary, Op, Align, Funsor)
def eager_binary_align_funsor(op, lhs, rhs):
    return Binary(op, lhs.arg, rhs)


@eager.register(Binary, Op, Funsor, Align)
def eager_binary_funsor_align(op, lhs, rhs):
    return Binary(op, lhs, rhs.arg)


@eager.register(Binary, Op, Align, Align)
def eager_binary_align_align(op, lhs, rhs):
    return Binary(op, lhs.arg, rhs.arg)


class Finitary(Funsor):
    def __init__(self, op, args):
        assert isinstance(op, ops.Op)
        assert isinstance(args, tuple)
        assert all(isinstance(v, Funsor) for v in args)
        inputs = OrderedDict()
        for arg in args:
            inputs.update(arg.inputs)
        output = find_domain(op, *(arg.output for arg in args))
        super().__init__(inputs, output)
        self.op = op
        self.args = args


class Stack(Funsor):
    """
    Stack of funsors along a new input dimension.

    :param str name: The name of the new input variable along which to stack.
    :param tuple parts: A tuple of Funsors of homogenous output domain.
    """

    def __init__(self, name, parts):
        assert isinstance(name, str)
        assert isinstance(parts, tuple)
        assert parts
        assert not any(name in x.inputs for x in parts)
        assert len(set(x.output for x in parts)) == 1
        output = parts[0].output
        domain = Bint[len(parts)]
        inputs = OrderedDict([(name, domain)])
        for x in parts:
            inputs.update(x.inputs)
        fresh = frozenset({name})
        super().__init__(inputs, output, fresh)
        self.name = name
        self.parts = parts

    def eager_subs(self, subs):
        assert isinstance(subs, tuple) and len(subs) == 1 and subs[0][0] == self.name
        index = subs[0][1]

        # Try to eagerly select an index.
        assert index.output == Bint[len(self.parts)]

        if isinstance(index, Number):
            # Select a single part.
            return self.parts[index.data]
        elif isinstance(index, Variable):
            # Rename the stacking dimension.
            parts = self.parts
            return Stack(index.name, parts)
        elif isinstance(index, Slice):
            parts = self.parts[index.slice]
            return Stack(index.name, parts)
        else:
            raise NotImplementedError("TODO support advanced indexing in Stack")

    def eager_reduce(self, op, reduced_vars):
        parts = self.parts
        if self.name in reduced_vars:
            reduced_vars -= frozenset([self.name])
            if reduced_vars:
                parts = tuple(x.reduce(op, reduced_vars) for x in parts)
            return reduce(op, parts)
        parts = tuple(x.reduce(op, reduced_vars) for x in parts)
        return Stack(self.name, parts)


@eager.register(Stack, str, tuple)
def eager_stack(name, parts):
    return eager_stack_homogeneous(name, *parts)


@dispatch(str, Variadic[Funsor])
def eager_stack_homogeneous(name, *parts):
    return None  # defer to default implementation


class CatMeta(FunsorMeta):
    """
    Wrapper to fill in default value for ``part_name``.
    """

    def __call__(cls, name, parts, part_name=None):
        if part_name is None:
            part_name = name
        return super().__call__(name, parts, part_name)


class Cat(Funsor, metaclass=CatMeta):
    """
    Concatenate funsors along an existing input dimension.

    :param str name: The name of the input variable along which to concatenate.
    :param tuple parts: A tuple of Funsors of homogenous output domain.
    """

    def __init__(self, name, parts, part_name=None):
        assert isinstance(name, str)
        assert isinstance(parts, tuple)
        assert isinstance(part_name, str)
        assert parts
        assert all(part_name in x.inputs for x in parts)
        if part_name != name:
            assert not any(name in x.inputs for x in parts)
        assert len(set(x.output for x in parts)) == 1
        output = parts[0].output
        inputs = OrderedDict()
        for x in parts:
            inputs.update(x.inputs)
        del inputs[part_name]
        inputs[name] = Bint[sum(x.inputs[part_name].size for x in parts)]
        fresh = frozenset({name})
        bound = {part_name: x.inputs[part_name]}
        super().__init__(inputs, output, fresh, bound)
        self.name = name
        self.parts = parts
        self.part_name = part_name

    def _alpha_convert(self, alpha_subs):
        assert len(alpha_subs) == 1
        part_name = alpha_subs[self.part_name]
        parts = tuple(
            substitute(
                p, {self.part_name: to_funsor(part_name, p.inputs[self.part_name])}
            )
            for p in self.parts
        )
        return self.name, parts, part_name

    def eager_subs(self, subs):
        assert len(subs) == 1 and subs[0][0] == self.name
        value = subs[0][1]

        if isinstance(value, Variable):
            return Cat(value.name, self.parts, self.part_name)
        elif isinstance(value, Number):
            n = value.data
            for part in self.parts:
                size = part.inputs[self.part_name].size
                if n < size:
                    return part(**{self.part_name: n})
                n -= size
            assert False
        elif isinstance(value, Slice):
            start, stop, step = value.slice.start, value.slice.stop, value.slice.step
            new_parts = []
            pos = 0
            for part in self.parts:
                psize = part.inputs[self.part_name].size
                if step > 1:
                    pstart = ((pos - start) // step) * step - (pos - start)
                    pstart = pstart + step if pstart < 0 else pstart
                else:
                    pstart = max(start - pos, 0)
                pstop = min(pos + psize, stop) - pos

                if not (pstart >= pstop or pos >= stop or pos + psize <= start):
                    pslice = Slice(self.part_name, pstart, pstop, step, psize)
                    part = part(**{self.part_name: pslice})
                    new_parts.append(part)

                pos += psize

            return Cat(self.name, tuple(new_parts), self.part_name)
        else:
            raise NotImplementedError(
                "TODO implement Cat.eager_subs for {}".format(type(value))
            )


@eager.register(Cat, str, tuple, str)
def eager_cat(name, parts, part_name):
    if len(parts) == 1:
        return parts[0](**{part_name: name})
    return eager_cat_homogeneous(name, part_name, *parts)


@dispatch(str, str, Variadic[Funsor])
def eager_cat_homogeneous(name, part_name, *parts):
    return None  # defer to default implementation


class Lambda(Funsor):
    """
    Lazy inverse to ``ops.getitem``.

    This is useful to simulate higher-order functions of integers
    by representing those functions as arrays.

    :param Variable var: A variable to bind.
    :param funsor expr: A funsor.
    """

    def __init__(self, var, expr):
        assert isinstance(var, Variable)
        assert isinstance(var.dtype, int)
        assert isinstance(expr, Funsor)
        inputs = expr.inputs.copy()
        inputs.pop(var.name, None)
        shape = (var.dtype,) + expr.output.shape
        output = Array[expr.dtype, shape]
        fresh = frozenset()
        bound = {var.name: var.output}
        super(Lambda, self).__init__(inputs, output, fresh, bound)
        self.var = var
        self.expr = expr

    def _alpha_convert(self, alpha_subs):
        alpha_subs = {
            k: to_funsor(v, self.var.inputs[k]) for k, v in alpha_subs.items()
        }
        return super()._alpha_convert(alpha_subs)


@eager.register(Binary, GetitemOp, Lambda, (Funsor, Align))
def eager_getitem_lambda(op, lhs, rhs):
    if op.offset == 0:
        return Subs(lhs.expr, ((lhs.var.name, rhs),))
    expr = GetitemOp(op.offset - 1)(lhs.expr, rhs)
    return Lambda(lhs.var, expr)


class Independent(Funsor):
    """
    Creates an independent diagonal distribution.

    This is equivalent to substitution followed by reduction::

        f = ...  # a batched distribution
        assert f.inputs['x_i'] == Reals[4, 5]
        assert f.inputs['i'] == Bint[3]

        g = Independent(f, 'x', 'i', 'x_i')
        assert g.inputs['x'] == Reals[3, 4, 5]
        assert 'x_i' not in g.inputs
        assert 'i' not in g.inputs

        x = Variable('x', Reals[3, 4, 5])
        g == f(x_i=x['i']).reduce(ops.logaddexp, 'i')

    :param Funsor fn: A funsor.
    :param str reals_var: The name of a real-tensor input.
    :param str bint_var: The name of a new batch input of ``fn``.
    :param diag_var: The name of a smaller-shape real input of ``fn``.
    """

    def __init__(self, fn, reals_var, bint_var, diag_var):
        assert isinstance(fn, Funsor)
        assert isinstance(reals_var, str)
        assert isinstance(bint_var, str)
        assert bint_var in fn.inputs
        assert isinstance(fn.inputs[bint_var].dtype, int)
        assert isinstance(diag_var, str)
        assert diag_var in fn.inputs
        inputs = fn.inputs.copy()
        diag_input = inputs.pop(diag_var)
        shape = (inputs.pop(bint_var).dtype,) + diag_input.shape
        assert reals_var not in inputs
        inputs[reals_var] = Array[diag_input.dtype, shape]
        fresh = frozenset({reals_var})
        bound = {bint_var: fn.inputs[bint_var], diag_var: fn.inputs[diag_var]}
        super(Independent, self).__init__(inputs, fn.output, fresh, bound)
        self.fn = fn
        self.reals_var = reals_var
        self.bint_var = bint_var
        self.diag_var = diag_var

    def _alpha_convert(self, alpha_subs):
        alpha_subs = {k: to_funsor(v, self.fn.inputs[k]) for k, v in alpha_subs.items()}
        fn, reals_var, bint_var, diag_var = super()._alpha_convert(alpha_subs)
        bint_var = str(alpha_subs.get(bint_var, bint_var))
        diag_var = str(alpha_subs.get(diag_var, diag_var))
        return fn, reals_var, bint_var, diag_var

    def unscaled_sample(self, sampled_vars, sample_inputs, rng_key=None):
        if self.bint_var in sampled_vars or self.bint_var in sample_inputs:
            raise NotImplementedError("TODO alpha-convert")
        sampled_vars = frozenset(
            self.diag_var if v == self.reals_var else v for v in sampled_vars
        )
        fn = self.fn.unscaled_sample(sampled_vars, sample_inputs, rng_key)
        return Independent(fn, self.reals_var, self.bint_var, self.diag_var)

    def eager_subs(self, subs):
        assert len(subs) == 1 and subs[0][0] == self.reals_var
        value = subs[0][1]

        # Handle simple renaming to preserve Independent.
        if isinstance(value, Variable):
            return Independent(self.fn, value.name, self.bint_var, self.diag_var)

        # Otherwise convert to a Reduce.
        result = Subs(self.fn, ((self.diag_var, value[self.bint_var]),))
        result = result.reduce(ops.add, self.bint_var)
        return result

    def mean(self):
        raise NotImplementedError("mean() not yet implemented for Independent")

    def variance(self):
        raise NotImplementedError("variance() not yet implemented for Independent")

    def entropy(self):
        raise NotImplementedError("entropy() not yet implemented for Independent")


@eager.register(Independent, Funsor, str, str, str)
def eager_independent_trivial(fn, reals_var, bint_var, diag_var):
    # compare to Independent.eager_subs
    if diag_var not in fn.inputs:
        return fn.reduce(ops.add, bint_var)
    return None


class Tuple(Funsor):
    """
    Funsor term representing tuples of other terms of possibly heterogeneous type.
    """

    def __init__(self, args):
        assert isinstance(args, tuple)
        assert all(isinstance(arg, Funsor) for arg in args)
        inputs = OrderedDict()
        for arg in args:
            inputs.update(arg.inputs)
        output = Product[tuple(arg.output for arg in args)]
        super().__init__(inputs, output)
        self.args = args

    def __iter__(self):
        for i in range(len(self.args)):
            yield self[i]


@lazy.register(Binary, GetitemOp, Tuple, Number)
@eager.register(Binary, GetitemOp, Tuple, Number)
def eager_getitem_tuple(op, lhs, rhs):
    return op(lhs.args, rhs.data)


def _symbolic(inputs, output, fn):
    args, vargs, kwargs, defaults = getargspec(fn)
    assert not vargs
    assert not kwargs
    names = tuple(args)
    if isinstance(inputs, dict):
        args = tuple(Variable(name, inputs[name]) for name in names if name in inputs)
    else:
        args = tuple(Variable(name, domain) for (name, domain) in zip(names, inputs))
    assert len(args) == len(inputs)
    return to_funsor(fn(*args), output).align(names)


def symbolic(*signature):
    r"""
    Decorator to construct a symbolic :class:`Funsor` with one free
    :class:`Variable` per function arg. This can be used either with explicit
    types or with type hints::

        # Using type hints:
        @symbolic
        def xpyi(x: Real, y: Reals[3], i: Bint[3]):
            return x + y[i]

        # Using explicit type annotations:
        @symbolic(Real, Reals[3], Bint[3])
        def xpyi(x: Real, y: Reals[3], i: Bint[3]):
            return x + y[i]

    :param \*signature: A sequence if input domains.
    """
    if len(signature) == 1:
        fn = signature[0]
        if callable(fn) and not isinstance(fn, Domain):
            # Usage: @symbolic
            inputs = typing.get_type_hints(fn)
            output = inputs.pop("return", None)
            return _symbolic(inputs, output, fn)
    # Usage: @symbolic(Real, Reals[3], Bint[3])
    output = None
    return functools.partial(_symbolic, inputs, output)


# DEPRECATED
def of_shape(*shape):
    warnings.warn("@of_shape is deprecated, use @symbolic instead", DeprecationWarning)
    return symbolic(*shape)


AstStats = namedtuple("AstStats", ("size", "depth", "width"))


# Profiling helpers
@singledispatch
def _count_funsors(x):
    return 0


@_count_funsors.register(Funsor)
def _(x):
    return 1


@_count_funsors.register(tuple)
def _(x):
    return sum(map(_count_funsors, x))


@singledispatch
def _get_ast_stats(x):
    return AstStats(1, 1, 0)


@_get_ast_stats.register(Funsor)
def _(x):
    result = getattr(x, "_ast_stats", None)
    if result is None:
        size, depth, _ = _get_ast_stats(x._ast_values)
        width = _count_funsors(x._ast_values)
        result = x._ast_stats = AstStats(size + 1, depth + 1, width)
    return result


@_get_ast_stats.register(tuple)
def _(x):
    parts = list(map(_get_ast_stats, x))
    size = sum(p.size for p in parts)
    depth = max([0] + [p.depth for p in parts])
    return AstStats(size, depth, 0)


################################################################################
# Register Ops
################################################################################


@quote.register(Variable)
@quote.register(Number)
@quote.register(Slice)
def quote_inplace_oneline(arg, indent, out):
    out.append((indent, repr(arg)))


@quote.register(Unary)
@quote.register(Binary)
@quote.register(Reduce)
@quote.register(Stack)
@quote.register(Cat)
@quote.register(Lambda)
def quote_inplace_first_arg_on_first_line(arg, indent, out):
    line = "{}({},".format(type(arg).__name__, repr(arg._ast_values[0]))
    out.append((indent, line))
    for value in arg._ast_values[1:-1]:
        quote.inplace(value, indent + 1, out)
        i, line = out[-1]
        out[-1] = i, line + ","
    for value in arg._ast_values[-1:]:
        quote.inplace(value, indent + 1, out)
        i, line = out[-1]
        out[-1] = i, line + ")"


ops.UnaryOp.subclass_register(Funsor)(Unary)
ops.BinaryOp.subclass_register(Funsor, Funsor)(Binary)
ops.AssociativeOp.subclass_register(Funsor, Funsor)(Binary)
ops.AssociativeOp.subclass_register(Funsor)(Unary)  # Reductions.


@ops.BinaryOp.subclass_register(object, Funsor)
@ops.AssociativeOp.subclass_register(object, Funsor)
def binary_object_funsor(op, x, y):
    return Binary(op, to_funsor(x), y)


@ops.BinaryOp.subclass_register(Funsor, object)
@ops.AssociativeOp.subclass_register(Funsor, object)
def binary_funsor_object(op, x, y):
    return Binary(op, x, to_funsor(y))


__all__ = [
    "Approximate",
    "Binary",
    "Cat",
    "Funsor",
    "Independent",
    "Lambda",
    "Number",
    "Reduce",
    "Scatter",
    "Stack",
    "Slice",
    "Subs",
    "Unary",
    "Variable",
    "of_shape",
    "to_data",
    "to_funsor",
]<|MERGE_RESOLUTION|>--- conflicted
+++ resolved
@@ -1099,35 +1099,6 @@
     raise NotImplementedError(f"Missing pattern for {repr(expr)}")
 
 
-<<<<<<< HEAD
-class Approximate(Funsor):
-    """
-    Function approximation wrt a set of variables.
-
-    :param ~funsor.ops.AssociativeOp op: An associative operator.
-    :param Funsor model: An exact funsor depending on ``reduced_vars``.
-    :param Funsor guide: A proposal funsor guiding optional approximation.
-    :param frozenset approx_vars: A set of variables over which to approximate.
-    """
-
-    def __init__(self, op, model, guide, approx_vars):
-        assert isinstance(op, AssociativeOp)
-        assert isinstance(model, Funsor)
-        assert isinstance(guide, Funsor)
-        assert model.output is guide.output
-        assert isinstance(approx_vars, frozenset), approx_vars
-        inputs = model.inputs.copy()
-        inputs.update(guide.inputs)
-        output = model.output
-        fresh = frozenset(v.name for v in approx_vars)
-        bound = {v.name: v.output for v in approx_vars}
-        super().__init__(inputs, output, fresh, bound)
-
-
-@eager.register(Approximate, AssociativeOp, Funsor, Funsor, frozenset)
-def eager_approximate(op, model, guide, approx_vars):
-    return model  # exact
-=======
 class Scatter(Funsor):
     """
     Transpose of structurally linear :class:`Subs`, followed by
@@ -1204,7 +1175,35 @@
         op, subs, source, reduced_vars = super()._alpha_convert(alpha_subs)
         reduced_vars = frozenset(alpha_subs.get(var.name, var) for var in reduced_vars)
         return op, subs, source, reduced_vars
->>>>>>> de2119da
+
+
+class Approximate(Funsor):
+    """
+    Function approximation wrt a set of variables.
+
+    :param ~funsor.ops.AssociativeOp op: An associative operator.
+    :param Funsor model: An exact funsor depending on ``reduced_vars``.
+    :param Funsor guide: A proposal funsor guiding optional approximation.
+    :param frozenset approx_vars: A set of variables over which to approximate.
+    """
+
+    def __init__(self, op, model, guide, approx_vars):
+        assert isinstance(op, AssociativeOp)
+        assert isinstance(model, Funsor)
+        assert isinstance(guide, Funsor)
+        assert model.output is guide.output
+        assert isinstance(approx_vars, frozenset), approx_vars
+        inputs = model.inputs.copy()
+        inputs.update(guide.inputs)
+        output = model.output
+        fresh = frozenset(v.name for v in approx_vars)
+        bound = {v.name: v.output for v in approx_vars}
+        super().__init__(inputs, output, fresh, bound)
+
+
+@eager.register(Approximate, AssociativeOp, Funsor, Funsor, frozenset)
+def eager_approximate(op, model, guide, approx_vars):
+    return model  # exact
 
 
 class NumberMeta(FunsorMeta):
