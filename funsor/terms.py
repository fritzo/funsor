--- conflicted
+++ resolved
@@ -1336,15 +1336,14 @@
     return Unary(ops.log1p, x)
 
 
-<<<<<<< HEAD
 @ops.reciprocal.register(Funsor)
 def _reciprocal(x):
     return Unary(ops.reciprocal, x)
-=======
+
+
 @ops.sigmoid.register(Funsor)
 def _sigmoid(x):
     return Unary(ops.sigmoid, x)
->>>>>>> e456bd48
 
 
 __all__ = [
