--- conflicted
+++ resolved
@@ -1093,7 +1093,12 @@
     return instrument.debug_logged(arg.moment_matching_reduce)(op, reduced_vars)
 
 
-<<<<<<< HEAD
+@die.register(Reduce, Op, Funsor, frozenset)
+def die_reduce(op, arg, reduced_vars):
+    expr = reflect.interpret(Reduce, op, arg, reduced_vars)
+    raise NotImplementedError(f"Missing pattern for {repr(expr)}")
+
+
 class Approximate(Funsor):
     """
     Function approximation wrt a semiring.
@@ -1114,12 +1119,6 @@
 @eager.register(Approximate, AssociativeOp, AssociativeOp, Funsor, Funsor, frozenset)
 def eager_approximate(sum_op, prod_op, model, guide, approx_vars):
     return model  # exact
-=======
-@die.register(Reduce, Op, Funsor, frozenset)
-def die_reduce(op, arg, reduced_vars):
-    expr = reflect.interpret(Reduce, op, arg, reduced_vars)
-    raise NotImplementedError(f"Missing pattern for {repr(expr)}")
->>>>>>> 16c713ed
 
 
 class NumberMeta(FunsorMeta):
