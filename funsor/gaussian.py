--- conflicted
+++ resolved
@@ -23,49 +23,20 @@
     """
     Computes the inner product ``< vec1 | vec 2 >``.
     """
-<<<<<<< HEAD
-    return ops.matmul(vec1[..., None, :], vec2[..., None])[..., 0, 0]
-
-
-def _mv(mat, vec):
-    return ops.matmul(mat, vec[..., None])[..., 0]
-=======
     return ops.matmul(ops.unsqueeze(vec1, -2), ops.unsqueeze(vec2, -1)).squeeze(-1).squeeze(-1)
 
 
 def _mv(mat, vec):
     return ops.matmul(mat, ops.unsqueeze(vec, -1)).squeeze(-1)
->>>>>>> ea279c25
 
 
 def _trace_mm(x, y):
     """
     Computes ``trace(x.T @ y)``.
     """
-<<<<<<< HEAD
     assert len(x.shape) >= 2
     assert len(y.shape) >= 2
     return (x * y).sum((-1, -2))
-=======
-    assert x.dim() >= 2
-    assert y.dim() >= 2
-    return (x * y).sum((-1, -2))
-
-
-def cholesky(u):
-    """
-    Like :func:`torch.cholesky` but uses sqrt for scalar matrices.
-    Works around https://github.com/pytorch/pytorch/issues/24403 often.
-    """
-    return ops.cholesky(u)
-
-
-def cholesky_inverse(u):
-    """
-    Like :func:`torch.cholesky_inverse` but supports batching and gradients.
-    """
-    return ops.cholesky_inverse(u)
->>>>>>> ea279c25
 
 
 def _compute_offsets(inputs):
