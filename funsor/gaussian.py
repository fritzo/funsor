from __future__ import absolute_import, division, print_function

import math
from collections import OrderedDict

import torch
from pyro.distributions.util import broadcast_shape
from six import add_metaclass, integer_types
from six.moves import reduce

import funsor.ops as ops
from funsor.delta import Delta
from funsor.domains import reals
from funsor.integrate import Integrate, integrator
from funsor.ops import AddOp
from funsor.terms import Binary, Funsor, FunsorMeta, Number, Subs, Variable, eager
from funsor.torch import Tensor, align_tensor, align_tensors, materialize
from funsor.util import lazy_property


def _issubshape(subshape, supershape):
    if len(subshape) > len(supershape):
        return False
    for sub, sup in zip(reversed(subshape), reversed(supershape)):
        if sub not in (1, sup):
            return False
    return True


def _log_det_tri(x):
    return x.diagonal(dim1=-1, dim2=-2).log().sum(-1)


def _det_tri(x):
    return x.diagonal(dim1=-1, dim2=-2).prod(-1)


def _mv(mat, vec):
    return torch.matmul(mat, vec.unsqueeze(-1)).squeeze(-1)


def _vmv(mat, vec):
    """
    Computes the inner product ``<vec | mat | vec>``.
    """
    vt = vec.unsqueeze(-2)
    v = vec.unsqueeze(-1)
    result = torch.matmul(vt, torch.matmul(mat, v))
    return result.squeeze(-1).squeeze(-1)


def _trace_mm(x, y):
    """
    Computes ``trace(x @ y)``.
    """
    assert x.dim() >= 2
    assert y.dim() >= 2
    xy = x * y
    return xy.reshape(xy.shape[:-2] + (-1,)).sum(-1)


def _compute_offsets(inputs):
    """
    Compute offsets of real inputs into the concatenated Gaussian dims.
    This ignores all int inputs.

    :param OrderedDict inputs: A schema mapping variable name to domain.
    :return: a pair ``(offsets, total)``.
    :rtype: tuple
    """
    assert isinstance(inputs, OrderedDict)
    offsets = {}
    total = 0
    for key, domain in inputs.items():
        if domain.dtype == 'real':
            offsets[key] = total
            total += domain.num_elements
    return offsets, total


def align_gaussian(new_inputs, old):
    """
    Align data of a Gaussian distribution to a new ``inputs`` shape.
    """
    assert isinstance(new_inputs, OrderedDict)
    assert isinstance(old, Gaussian)
    loc = old.loc
    precision = old.precision

    # Align int inputs.
    # Since these are are managed as in Tensor, we can defer to align_tensor().
    new_ints = OrderedDict((k, d) for k, d in new_inputs.items() if d.dtype != 'real')
    old_ints = OrderedDict((k, d) for k, d in old.inputs.items() if d.dtype != 'real')
    if new_ints != old_ints:
        loc = align_tensor(new_ints, Tensor(loc, old_ints))
        precision = align_tensor(new_ints, Tensor(precision, old_ints))

    # Align real inputs, which are all concatenated in the rightmost dims.
    new_offsets, new_dim = _compute_offsets(new_inputs)
    old_offsets, old_dim = _compute_offsets(old.inputs)
    assert loc.shape[-1:] == (old_dim,)
    assert precision.shape[-2:] == (old_dim, old_dim)
    if new_offsets != old_offsets:
        old_loc = loc
        old_precision = precision
        loc = old_loc.new_zeros(old_loc.shape[:-1] + (new_dim,))
        precision = old_loc.new_zeros(old_loc.shape[:-1] + (new_dim, new_dim))
        for k1, new_offset1 in new_offsets.items():
            if k1 not in old_offsets:
                continue
            offset1 = old_offsets[k1]
            num_elements1 = old.inputs[k1].num_elements
            old_slice1 = slice(offset1, offset1 + num_elements1)
            new_slice1 = slice(new_offset1, new_offset1 + num_elements1)
            loc[..., new_slice1] = old_loc[..., old_slice1]
            for k2, new_offset2 in new_offsets.items():
                if k2 not in old_offsets:
                    continue
                offset2 = old_offsets[k2]
                num_elements2 = old.inputs[k2].num_elements
                old_slice2 = slice(offset2, offset2 + num_elements2)
                new_slice2 = slice(new_offset2, new_offset2 + num_elements2)
                precision[..., new_slice1, new_slice2] = old_precision[..., old_slice1, old_slice2]

    return loc, precision


class GaussianMeta(FunsorMeta):
    """
    Wrapper to convert between OrderedDict and tuple.
    """
    def __call__(cls, loc, precision, inputs):
        if isinstance(inputs, OrderedDict):
            inputs = tuple(inputs.items())
        assert isinstance(inputs, tuple)
        return super(GaussianMeta, cls).__call__(loc, precision, inputs)


@add_metaclass(GaussianMeta)
class Gaussian(Funsor):
    """
    Funsor representing a batched joint Gaussian distribution as a log-density
    function.

    Note that :class:`Gaussian`s are not normalized, rather they are
    canonicalized to evaluate to zero at their maximum value (at ``loc``). This
    canonical form is useful because it allows :class:`Gaussian`s with
    incomplete information, i.e. zero eigenvalues in the precision matrix.
    These incomplete distributions arise when making low-dimensional
    observations on higher dimensional hidden state.
    """
    def __init__(self, loc, precision, inputs):
        assert isinstance(loc, torch.Tensor)
        assert isinstance(precision, torch.Tensor)
        assert isinstance(inputs, tuple)
        inputs = OrderedDict(inputs)

        # Compute total dimension of all real inputs.
        dim = sum(d.num_elements for d in inputs.values() if d.dtype == 'real')
        assert dim
        assert loc.dim() >= 1 and loc.size(-1) == dim
        assert precision.dim() >= 2 and precision.shape[-2:] == (dim, dim)

        # Compute total shape of all bint inputs.
        batch_shape = tuple(d.dtype for d in inputs.values()
                            if isinstance(d.dtype, integer_types))
        assert _issubshape(loc.shape, batch_shape + (dim,))
        assert _issubshape(precision.shape, batch_shape + (dim, dim))

        output = reals()
        super(Gaussian, self).__init__(inputs, output)
        self.loc = loc
        self.precision = precision
        self.batch_shape = batch_shape
        self.event_shape = (dim,)

    def __repr__(self):
        return 'Gaussian(..., ({}))'.format(' '.join(
            '({}, {}),'.format(*kv) for kv in self.inputs.items()))

    def eager_subs(self, subs):
        assert isinstance(subs, tuple)
        subs = tuple((k, materialize(v)) for k, v in subs if k in self.inputs)
        if not subs:
            return self

<<<<<<< HEAD
        # Constants are eagerly substituted, everything else is lazily substituted.
        constant = (Number, Tensor)
        lazy_subs = tuple((k, v) for k, v in subs if not isinstance(v, constant))
        int_subs = tuple((k, v) for k, v in subs if isinstance(v, constant)
                         if v.dtype != 'real')
        real_subs = tuple((k, v) for k, v in subs if isinstance(v, constant)
                          if v.dtype == 'real')
        if not (int_subs or real_subs):
            return None  # entirely lazy

        # First perform any integer substitution, i.e. slicing into a batch.
=======
        # Constants and Variables are eagerly substituted;
        # everything else is lazily substituted.
        lazy_subs = tuple((k, v) for k, v in subs
                          if not isinstance(v, (Number, Tensor, Variable)))
        var_subs = tuple((k, v) for k, v in subs if isinstance(v, Variable))
        int_subs = tuple((k, v) for k, v in subs if isinstance(v, (Number, Tensor))
                         if v.dtype != 'real')
        real_subs = tuple((k, v) for k, v in subs if isinstance(v, (Number, Tensor))
                          if v.dtype == 'real')
        if not (var_subs or int_subs or real_subs):
            return None  # entirely lazy

        # First perform any variable substitutions.
        if var_subs:
            rename = {k: v.name for k, v in var_subs}
            targets = frozenset(rename.values())
            for k, v in int_subs + real_subs + lazy_subs:
                if not targets.isdisjoint(v.inputs):
                    raise NotImplementedError('TODO alpha-convert')
            inputs = OrderedDict((rename.get(k, k), d) for k, d in self.inputs.items())
            if len(inputs) != len(self.inputs):
                raise ValueError("Variable substitution name conflict")
            var_result = Gaussian(self.loc, self.precision, inputs)
            return Subs(var_result, int_subs + real_subs + lazy_subs)

        # Next perform any integer substitution, i.e. slicing into a batch.
>>>>>>> 830e4307
        if int_subs:
            int_inputs = OrderedDict((k, d) for k, d in self.inputs.items() if d.dtype != 'real')
            real_inputs = OrderedDict((k, d) for k, d in self.inputs.items() if d.dtype == 'real')
            tensors = [self.loc, self.precision]
            funsors = [Subs(Tensor(x, int_inputs), int_subs) for x in tensors]
            inputs = funsors[0].inputs.copy()
            inputs.update(real_inputs)
            int_result = Gaussian(funsors[0].data, funsors[1].data, inputs)
            return Subs(int_result, real_subs + lazy_subs)

        # Try to perform a complete substitution of all real variables, resulting in a Tensor.
        real_subs = OrderedDict(subs)
        assert real_subs and not int_subs
        if all(k in real_subs for k, d in self.inputs.items() if d.dtype == 'real'):
            # Broadcast all component tensors.
            int_inputs = OrderedDict((k, d) for k, d in self.inputs.items() if d.dtype != 'real')
            tensors = [Tensor(self.loc, int_inputs),
                       Tensor(self.precision, int_inputs)]
            tensors.extend(real_subs.values())
            inputs, tensors = align_tensors(*tensors)
            batch_dim = tensors[0].dim() - 1
            batch_shape = broadcast_shape(*(x.shape[:batch_dim] for x in tensors))
            (loc, precision), values = tensors[:2], tensors[2:]

            # Form the concatenated value.
            offsets, event_size = _compute_offsets(self.inputs)
            value = loc.new_empty(batch_shape + (event_size,))
            for k, value_k in zip(real_subs, values):
                offset = offsets[k]
                value_k = value_k.reshape(value_k.shape[:batch_dim] + (-1,))
                assert value_k.size(-1) == self.inputs[k].num_elements
                value[..., offset: offset + self.inputs[k].num_elements] = value_k

            # Evaluate the non-normalized log density.
            result = -0.5 * _vmv(precision, value - loc)
            result = Tensor(result, inputs)
            assert result.output == reals()
            return Subs(result, lazy_subs)

        raise NotImplementedError('TODO implement partial substitution of real variables')

    @lazy_property
    def _log_normalizer(self):
        dim = self.loc.size(-1)
        log_det_term = _log_det_tri(torch.cholesky(self.precision))
        data = -log_det_term + 0.5 * math.log(2 * math.pi) * dim
        inputs = OrderedDict((k, v) for k, v in self.inputs.items() if v.dtype != 'real')
        return Tensor(data, inputs)

    def eager_reduce(self, op, reduced_vars):
        if op is ops.logaddexp:
            # Marginalize out real variables, but keep mixtures lazy.
            assert all(v in self.inputs for v in reduced_vars)
            real_vars = frozenset(k for k, d in self.inputs.items() if d.dtype == "real")
            reduced_reals = reduced_vars & real_vars
            reduced_ints = reduced_vars - real_vars
            if not reduced_reals:
                return None  # defer to default implementation

            inputs = OrderedDict((k, d) for k, d in self.inputs.items() if k not in reduced_reals)
            if reduced_reals == real_vars:
                result = self._log_normalizer
            else:
                int_inputs = OrderedDict((k, v) for k, v in inputs.items() if v.dtype != 'real')
                offsets, _ = _compute_offsets(self.inputs)
                index = []
                for key, domain in inputs.items():
                    if domain.dtype == 'real':
                        index.extend(range(offsets[key], offsets[key] + domain.num_elements))
                index = torch.tensor(index)

                loc = self.loc[..., index]
                self_scale_tri = torch.inverse(torch.cholesky(self.precision)).transpose(-1, -2)
                self_covariance = torch.matmul(self_scale_tri, self_scale_tri.transpose(-1, -2))
                covariance = self_covariance[..., index.unsqueeze(-1), index]
                scale_tri = torch.cholesky(covariance)
                inv_scale_tri = torch.inverse(scale_tri)
                precision = torch.matmul(inv_scale_tri.transpose(-1, -2), inv_scale_tri)
                reduced_dim = sum(self.inputs[k].num_elements for k in reduced_reals)
                log_det_term = _log_det_tri(self_scale_tri) - _log_det_tri(scale_tri)
                log_prob = Tensor(log_det_term + 0.5 * math.log(2 * math.pi) * reduced_dim, int_inputs)
                result = log_prob + Gaussian(loc, precision, inputs)

            return result.reduce(ops.logaddexp, reduced_ints)

        elif op is ops.add:
            raise NotImplementedError('TODO product-reduce along a plate dimension')

        return None  # defer to default implementation

    def unscaled_sample(self, sampled_vars, sample_inputs=None):
        # Sample only the real variables.
        sampled_vars = frozenset(k for k, v in self.inputs.items()
                                 if k in sampled_vars if v.dtype == 'real')
        if not sampled_vars:
            return self

        # Partition inputs into sample_inputs + int_inputs + real_inputs.
        if sample_inputs is None:
            sample_inputs = OrderedDict()
        else:
            sample_inputs = OrderedDict((k, d) for k, d in sample_inputs.items()
                                        if k not in self.inputs)
        sample_shape = tuple(int(d.dtype) for d in sample_inputs.values())
        int_inputs = OrderedDict((k, d) for k, d in self.inputs.items() if d.dtype != 'real')
        real_inputs = OrderedDict((k, d) for k, d in self.inputs.items() if d.dtype == 'real')
        inputs = sample_inputs.copy()
        inputs.update(int_inputs)

        if sampled_vars == frozenset(real_inputs):
            scale_tri = torch.inverse(torch.cholesky(self.precision)).transpose(-1, -2)
            assert self.loc.shape == scale_tri.shape[:-1]
            shape = sample_shape + self.loc.shape
            white_noise = torch.randn(shape)
            sample = self.loc + _mv(scale_tri, white_noise)
            offsets, _ = _compute_offsets(real_inputs)
            results = []
            for key, domain in real_inputs.items():
                data = sample[..., offsets[key]: offsets[key] + domain.num_elements]
                data = data.reshape(shape[:-1] + domain.shape)
                point = Tensor(data, inputs)
                assert point.output == domain
                results.append(Delta(key, point))
            results.append(self._log_normalizer)
            return reduce(ops.add, results)

        raise NotImplementedError('TODO implement partial sampling of real variables')


@eager.register(Binary, AddOp, Gaussian, Gaussian)
def eager_add_gaussian_gaussian(op, lhs, rhs):
    # Fuse two Gaussians by adding their log-densities pointwise.
    # This is similar to a Kalman filter update, but also keeps track of
    # the marginal likelihood which accumulates into a Tensor.

    # Align data.
    inputs = lhs.inputs.copy()
    inputs.update(rhs.inputs)
    int_inputs = OrderedDict((k, v) for k, v in inputs.items() if v.dtype != 'real')
    lhs_loc, lhs_precision = align_gaussian(inputs, lhs)
    rhs_loc, rhs_precision = align_gaussian(inputs, rhs)

    # Fuse aligned Gaussians.
    precision_loc = _mv(lhs_precision, lhs_loc) + _mv(rhs_precision, rhs_loc)
    precision = lhs_precision + rhs_precision
    scale_tri = torch.inverse(torch.cholesky(precision)).transpose(-1, -2)
    loc = _mv(scale_tri, _mv(scale_tri.transpose(-1, -2), precision_loc))
    quadratic_term = _vmv(lhs_precision, loc - lhs_loc) + _vmv(rhs_precision, loc - rhs_loc)
    likelihood = Tensor(-0.5 * quadratic_term, int_inputs)
    return likelihood + Gaussian(loc, precision, inputs)


@eager.register(Integrate, Gaussian, Variable, frozenset)
@integrator
def eager_integrate(log_measure, integrand, reduced_vars):
    real_vars = frozenset(k for k in reduced_vars if log_measure.inputs[k].dtype == 'real')
    if real_vars:
        assert real_vars == frozenset([integrand.name])
        data = log_measure.loc * log_measure._log_normalizer.data.exp().unsqueeze(-1)
        data = data.reshape(log_measure.loc.shape[:-1] + integrand.output.shape)
        inputs = OrderedDict((k, d) for k, d in log_measure.inputs.items() if d.dtype != 'real')
        return Tensor(data, inputs)

    return None  # defer to default implementation


@eager.register(Integrate, Gaussian, Gaussian, frozenset)
@integrator
def eager_integrate(log_measure, integrand, reduced_vars):
    real_vars = frozenset(k for k in reduced_vars if log_measure.inputs[k].dtype == 'real')
    if real_vars:

        lhs_reals = frozenset(k for k, d in log_measure.inputs.items() if d.dtype == 'real')
        rhs_reals = frozenset(k for k, d in integrand.inputs.items() if d.dtype == 'real')
        if lhs_reals == real_vars and rhs_reals <= real_vars:
            inputs = OrderedDict((k, d) for t in (log_measure, integrand)
                                 for k, d in t.inputs.items())
            lhs_loc, lhs_precision = align_gaussian(inputs, log_measure)
            rhs_loc, rhs_precision = align_gaussian(inputs, integrand)

            # Compute the expectation of a non-normalized quadratic form.
            # See "The Matrix Cookbook" (November 15, 2012) ss. 8.2.2 eq. 380.
            # http://www.math.uwaterloo.ca/~hwolkowi/matrixcookbook.pdf
            lhs_scale_tri = torch.inverse(torch.cholesky(lhs_precision)).transpose(-1, -2)
            lhs_covariance = torch.matmul(lhs_scale_tri, lhs_scale_tri.transpose(-1, -2))
            dim = lhs_loc.size(-1)
            norm = _det_tri(lhs_scale_tri) * (2 * math.pi) ** (0.5 * dim)
            data = -0.5 * norm * (_vmv(rhs_precision, lhs_loc - rhs_loc) +
                                  _trace_mm(rhs_precision, lhs_covariance))
            inputs = OrderedDict((k, d) for k, d in inputs.items() if k not in reduced_vars)
            result = Tensor(data, inputs)
            return result.reduce(ops.add, reduced_vars - real_vars)

        raise NotImplementedError('TODO implement partial integration')

    return None  # defer to default implementation


__all__ = [
    'Gaussian',
    'align_gaussian',
]<|MERGE_RESOLUTION|>--- conflicted
+++ resolved
@@ -184,19 +184,6 @@
         if not subs:
             return self
 
-<<<<<<< HEAD
-        # Constants are eagerly substituted, everything else is lazily substituted.
-        constant = (Number, Tensor)
-        lazy_subs = tuple((k, v) for k, v in subs if not isinstance(v, constant))
-        int_subs = tuple((k, v) for k, v in subs if isinstance(v, constant)
-                         if v.dtype != 'real')
-        real_subs = tuple((k, v) for k, v in subs if isinstance(v, constant)
-                          if v.dtype == 'real')
-        if not (int_subs or real_subs):
-            return None  # entirely lazy
-
-        # First perform any integer substitution, i.e. slicing into a batch.
-=======
         # Constants and Variables are eagerly substituted;
         # everything else is lazily substituted.
         lazy_subs = tuple((k, v) for k, v in subs
@@ -223,7 +210,6 @@
             return Subs(var_result, int_subs + real_subs + lazy_subs)
 
         # Next perform any integer substitution, i.e. slicing into a batch.
->>>>>>> 830e4307
         if int_subs:
             int_inputs = OrderedDict((k, d) for k, d in self.inputs.items() if d.dtype != 'real')
             real_inputs = OrderedDict((k, d) for k, d in self.inputs.items() if d.dtype == 'real')
