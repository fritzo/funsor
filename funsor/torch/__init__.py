# Copyright Contributors to the Pyro project.
# SPDX-License-Identifier: Apache-2.0

import torch
from multipledispatch import dispatch

<<<<<<< HEAD
import funsor.torch.distributions  # noqa: F401
import funsor.torch.ops  # noqa: F401
from funsor.interpreter import children, recursion_reinterpret
from funsor.tensor import tensor_to_funsor
from funsor.terms import to_funsor
=======
from funsor.adjoint import adjoint_ops
from funsor.interpreter import children, recursion_reinterpret
from funsor.ops import AssociativeOp
from funsor.tensor import Tensor, tensor_to_funsor
from funsor.terms import Funsor, to_funsor
>>>>>>> 809ea549
from funsor.util import quote

from . import distributions as _
from . import ops as _

del _  # flake8


<<<<<<< HEAD
=======
@adjoint_ops.register(
    Tensor, AssociativeOp, AssociativeOp, Funsor, torch.Tensor, tuple, object
)
def adjoint_tensor(adj_redop, adj_binop, out_adj, data, inputs, dtype):
    return {}


>>>>>>> 809ea549
@recursion_reinterpret.register(torch.Tensor)
@recursion_reinterpret.register(torch.nn.Module)
def recursion_reinterpret_ground(x):
    return x


@children.register(torch.Tensor)
@children.register(torch.nn.Module)
def _children_ground(x):
    return ()


@quote.register(torch.Tensor)
def _quote(x, indent, out):
    """
    Work around PyTorch not supporting reproducible repr.
    """
    out.append((indent, "torch.tensor({}, dtype={})".format(repr(x.tolist()), x.dtype)))


to_funsor.register(torch.Tensor)(tensor_to_funsor)


@dispatch(torch.Tensor, torch.Tensor, [float])
def allclose(a, b, rtol=1e-05, atol=1e-08):
    return torch.allclose(a, b, rtol=rtol, atol=atol)<|MERGE_RESOLUTION|>--- conflicted
+++ resolved
@@ -4,19 +4,11 @@
 import torch
 from multipledispatch import dispatch
 
-<<<<<<< HEAD
-import funsor.torch.distributions  # noqa: F401
-import funsor.torch.ops  # noqa: F401
-from funsor.interpreter import children, recursion_reinterpret
-from funsor.tensor import tensor_to_funsor
-from funsor.terms import to_funsor
-=======
 from funsor.adjoint import adjoint_ops
 from funsor.interpreter import children, recursion_reinterpret
 from funsor.ops import AssociativeOp
 from funsor.tensor import Tensor, tensor_to_funsor
 from funsor.terms import Funsor, to_funsor
->>>>>>> 809ea549
 from funsor.util import quote
 
 from . import distributions as _
@@ -25,16 +17,6 @@
 del _  # flake8
 
 
-<<<<<<< HEAD
-=======
-@adjoint_ops.register(
-    Tensor, AssociativeOp, AssociativeOp, Funsor, torch.Tensor, tuple, object
-)
-def adjoint_tensor(adj_redop, adj_binop, out_adj, data, inputs, dtype):
-    return {}
-
-
->>>>>>> 809ea549
 @recursion_reinterpret.register(torch.Tensor)
 @recursion_reinterpret.register(torch.nn.Module)
 def recursion_reinterpret_ground(x):
