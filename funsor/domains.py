--- conflicted
+++ resolved
@@ -1,6 +1,8 @@
 # Copyright Contributors to the Pyro project.
 # SPDX-License-Identifier: Apache-2.0
 
+import copyreg
+import functools
 import operator
 import warnings
 from functools import reduce
@@ -20,60 +22,22 @@
 
 
 class RealType(Domain):
+    _type_cache = WeakValueDictionary()
+
     def __getitem__(cls, shape):
         if not isinstance(shape, tuple):
             shape = (shape,)
         # in some JAX versions, shape can be np.int64 type
         if get_tracing_state() or funsor.get_backend() == "jax":
             shape = tuple(map(int, shape))
-<<<<<<< HEAD
-        result = Real._type_cache.get(shape, None)
+        result = RealType._type_cache.get(shape, None)
         if result is None:
             assert cls is Real
             assert all(isinstance(size, int) and size >= 0 for size in shape)
             name = "Real[{}]".format(",".join(map(str, shape)))
             result = RealType(name, (Real,), {"shape": shape})
-            Real._type_cache[shape] = result
+            RealType._type_cache[shape] = result
         return result
-=======
-        assert all(isinstance(size, int) for size in shape), shape
-        if isinstance(dtype, int):
-            assert not shape
-        elif isinstance(dtype, str):
-            assert dtype == 'real'
-        else:
-            raise ValueError(repr(dtype))
-        return super(Domain, cls).__new__(cls, shape, dtype)
-
-    def __copy__(self):
-        return self
-
-    def __deepcopy__(self, memo):
-        return self
-
-    def __reduce__(self):
-        return Domain, (self.shape, self.dtype)
-
-    def __repr__(self):
-        shape = tuple(self.shape)
-        if isinstance(self.dtype, int):
-            if not shape:
-                return 'bint({})'.format(self.dtype)
-            return 'bint({}, {})'.format(self.dtype, shape)
-        if not shape:
-            return 'reals()'
-        return 'reals{}'.format(shape)
-
-    def __iter__(self):
-        if isinstance(self.dtype, int) and not self.shape:
-            from funsor.terms import Number
-            return (Number(i, self.dtype) for i in range(self.dtype))
-        raise NotImplementedError
-
-    @lazy_property
-    def num_elements(self):
-        return reduce(operator.mul, self.shape, 1)
->>>>>>> ad8c7092
 
     @property
     def num_elements(cls):
@@ -88,7 +52,14 @@
         return "real"
 
 
-class Real(type, metaclass=RealType):
+@functools.partial(copyreg.pickle, RealType)
+def _pickle_real(cls):
+    if cls is Real:
+        return "Real"
+    return operator.getitem, (Real, cls.shape)
+
+
+class Real(metaclass=RealType):
     """
     Type of a real-valued array with known shape::
 
@@ -99,29 +70,32 @@
     To dispatch on domain type, we recommend either ``@singledispatch``,
     ``@multipledispatch``, or ``isinstance(domain, RealType)``.
     """
+    shape = ()
+
+
+Real._type_cache[()] = Real  # Real[()] is Real.
+
+
+class BintType(Domain):
     _type_cache = WeakValueDictionary()
-    shape = ()
-
-    def __reduce__(self):
-        return RealType, (self.shape,)
-
-
-Real._type_cache[()] = Real  # Real[()] is Real.
-
-
-class BintType(Domain):
+
     def __getitem__(cls, size):
         # in some JAX versions, shape can be np.int64 type
         if get_tracing_state() or funsor.get_backend() == "jax":
             size = int(size)
-        result = Bint._type_cache.get(size, None)
+        result = BintType._type_cache.get(size, None)
         if result is None:
             assert cls is Bint
             assert isinstance(size, int) and size >= 0
             name = "Bint[{}]".format(size)
             result = BintType(name, (Bint,), {"size": size})
-            Bint._type_cache[size] = result
+            BintType._type_cache[size] = result
         return result
+
+    def __reduce__(cls):
+        if cls is Bint:
+            return "Bint"
+        return operator.getitem, (BintType, cls.size)
 
     num_elements = 1
 
@@ -145,7 +119,14 @@
         return ()
 
 
-class Bint(type, metaclass=BintType):
+@functools.partial(copyreg.pickle, BintType)
+def _pickle_real(cls):
+    if cls is Bint:
+        return "Bint"
+    return operator.getitem, (Bint, cls.size)
+
+
+class Bint(metaclass=BintType):
     """
     Factory for bounded integer types::
 
@@ -154,11 +135,6 @@
     To dispatch on domain type, we recommend either ``@singledispatch``,
     ``@multipledispatch``, or ``isinstance(domain, BintType)``.
     """
-    _type_cache = WeakValueDictionary()
-
-    def __reduce__(self):
-        size = getattr(self, "size", None)
-        return "Bint" if size is None else (BintType, (size,))
 
 
 # DEPRECATED
