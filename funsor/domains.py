--- conflicted
+++ resolved
@@ -381,7 +381,6 @@
     return Real
 
 
-<<<<<<< HEAD
 @find_domain.register(ops.MeanOp)
 @find_domain.register(ops.StdOp)
 @find_domain.register(ops.VarOp)
@@ -396,7 +395,8 @@
     else:
         raise ValueError
     return Array["real", shape]
-=======
+
+
 @find_domain.register(ops.StackOp)
 def _find_domain_stack(op, parts):
     shape = broadcast_shape(*(x.shape for x in parts))
@@ -426,7 +426,6 @@
                     "Size mismatch at {}: {} vs {}".format(name, size, other_size)
                 )
     return Reals[tuple(size_dict[d] for d in ein_output)]
->>>>>>> b0864257
 
 
 __all__ = [
