# Copyright Contributors to the Pyro project.
# SPDX-License-Identifier: Apache-2.0

from jax.core import Tracer
from jax.interpreters.xla import DeviceArray

<<<<<<< HEAD
import funsor.jax.distributions  # noqa: F401
import funsor.jax.ops  # noqa: F401
from funsor.interpreter import children, recursion_reinterpret
from funsor.tensor import tensor_to_funsor
from funsor.terms import to_funsor
=======
from funsor.adjoint import adjoint_ops
from funsor.interpreter import children, recursion_reinterpret
from funsor.ops import AssociativeOp
from funsor.tensor import Tensor, tensor_to_funsor
from funsor.terms import Funsor, to_funsor
>>>>>>> 809ea549
from funsor.util import quote

from . import distributions as _
from . import ops as _

del _  # flake8


<<<<<<< HEAD
=======
@adjoint_ops.register(
    Tensor,
    AssociativeOp,
    AssociativeOp,
    Funsor,
    (DeviceArray, Tracer),
    tuple,
    object,
)
def adjoint_tensor(adj_redop, adj_binop, out_adj, data, inputs, dtype):
    return {}


>>>>>>> 809ea549
@recursion_reinterpret.register(DeviceArray)
@recursion_reinterpret.register(Tracer)
def _recursion_reinterpret_ground(x):
    return x


@children.register(DeviceArray)
@children.register(Tracer)
def _children_ground(x):
    return ()


to_funsor.register(DeviceArray)(tensor_to_funsor)
to_funsor.register(Tracer)(tensor_to_funsor)


@quote.register(DeviceArray)
def _quote(x, indent, out):
    """
    Work around JAX's DeviceArray not supporting reproducible repr.
    """
    out.append(
        (indent, "np.array({}, dtype=np.{})".format(repr(x.copy().tolist()), x.dtype))
    )<|MERGE_RESOLUTION|>--- conflicted
+++ resolved
@@ -4,19 +4,11 @@
 from jax.core import Tracer
 from jax.interpreters.xla import DeviceArray
 
-<<<<<<< HEAD
-import funsor.jax.distributions  # noqa: F401
-import funsor.jax.ops  # noqa: F401
-from funsor.interpreter import children, recursion_reinterpret
-from funsor.tensor import tensor_to_funsor
-from funsor.terms import to_funsor
-=======
 from funsor.adjoint import adjoint_ops
 from funsor.interpreter import children, recursion_reinterpret
 from funsor.ops import AssociativeOp
 from funsor.tensor import Tensor, tensor_to_funsor
 from funsor.terms import Funsor, to_funsor
->>>>>>> 809ea549
 from funsor.util import quote
 
 from . import distributions as _
@@ -25,22 +17,6 @@
 del _  # flake8
 
 
-<<<<<<< HEAD
-=======
-@adjoint_ops.register(
-    Tensor,
-    AssociativeOp,
-    AssociativeOp,
-    Funsor,
-    (DeviceArray, Tracer),
-    tuple,
-    object,
-)
-def adjoint_tensor(adj_redop, adj_binop, out_adj, data, inputs, dtype):
-    return {}
-
-
->>>>>>> 809ea549
 @recursion_reinterpret.register(DeviceArray)
 @recursion_reinterpret.register(Tracer)
 def _recursion_reinterpret_ground(x):
