# Copyright Contributors to the Pyro project.
# SPDX-License-Identifier: Apache-2.0

import numbers
import typing

import jax.numpy as np
import numpy as onp
from jax import lax
from jax.core import Tracer
from jax.interpreters.xla import DeviceArray
from jax.ops import index_update
from jax.scipy.linalg import cho_solve, solve_triangular
from jax.scipy.special import expit, gammaln, logsumexp

from .. import ops

################################################################################
# Register Ops
################################################################################

array = (onp.generic, onp.ndarray, DeviceArray, Tracer)
ops.atanh.register(array)(np.arctanh)
ops.clamp.register(array)(np.clip)
ops.exp.register(array)(np.exp)
ops.log1p.register(array)(np.log1p)
ops.max.register(array, array)(np.maximum)
ops.min.register(array, array)(np.minimum)
ops.permute.register(array)(np.transpose)
ops.sigmoid.register(array)(expit)
ops.sqrt.register(array)(np.sqrt)
ops.tanh.register(array)(np.tanh)
ops.transpose.register(array)(np.swapaxes)
ops.unsqueeze.register(array)(np.expand_dims)


@ops.all.register(array)
def _all(x, dim):
    return np.all(x, axis=dim)


@ops.amax.register(array)
def _amax(x, dim, keepdims=False):
    return np.amax(x, axis=dim, keepdims=keepdims)


@ops.amin.register(array)
def _amin(x, dim, keepdims=False):
    return np.amin(x, axis=dim, keepdims=keepdims)


@ops.argmax.register(array)
def _argmax(x, dim):
    return np.argmax(x, dim)


@ops.any.register(array)
def _any(x, dim):
    return np.any(x, axis=dim)


@ops.astype.register(array)
def _astype(x, dtype):
    return x.astype(np.result_type(dtype))


ops.cat.register(typing.Tuple[typing.Union[array], ...])(np.concatenate)


@ops.cholesky.register(array)
def _cholesky(x):
    """
    Like :func:`numpy.linalg.cholesky` but uses sqrt for scalar matrices.
    """
    if x.shape[-1] == 1:
        return np.sqrt(x)
    return np.linalg.cholesky(x)


@ops.cholesky_inverse.register(array)
def _cholesky_inverse(x):
    """
    Like :func:`torch.cholesky_inverse` but supports batching and gradients.
    """
    return _cholesky_solve(_new_eye(x, x.shape[:-1]), x)


@ops.cholesky_solve.register(array, array)
def _cholesky_solve(x, y):
    return cho_solve((y, True), x)


@ops.detach.register(array)
def _detach(x):
    return lax.stop_gradient(x)


@ops.diagonal.register(array)
def _diagonal(x, dim1, dim2):
    return np.diagonal(x, axis1=dim1, axis2=dim2)


@ops.einsum.register(typing.Tuple[typing.Union[array], ...])
def _einsum(operands, equation):
    return np.einsum(equation, *operands)


@ops.expand.register(array)
def _expand(x, shape):
    prepend_dim = len(shape) - np.ndim(x)
    assert prepend_dim >= 0
    shape = shape[:prepend_dim] + tuple(
        dx if size == -1 else size for dx, size in zip(np.shape(x), shape[prepend_dim:])
    )
    return np.broadcast_to(x, shape)


@ops.finfo.register(array)
def _finfo(x):
    return np.finfo(np.result_type(x))


for typ in array:

    @ops.is_numeric_array.register(typ)
    def _is_numeric_array(x):
        return True


@ops.isnan.register(array)
def _isnan(x):
    return np.isnan(x)


@ops.lgamma.register(array)
def _lgamma(x):
    return gammaln(x)


@ops.log.register(array)
def _log(x):
    return np.log(x)


@ops.mean.register(array, (tuple, int, type(None)), bool)
def _mean(x, axis, keepdims):
    return x.mean(axis, keepdims=keepdims)


@ops.logaddexp.register(array, array)
def _safe_logaddexp_tensor_tensor(x, y):
    finfo = np.finfo(np.result_type(x))
    shift = np.clip(ops.max(ops.detach(x), ops.detach(y)), a_max=None, a_min=finfo.min)
    return np.log(np.exp(x - shift) + np.exp(y - shift)) + shift


@ops.logaddexp.register(numbers.Number, array)
def _safe_logaddexp_number_tensor(x, y):
    finfo = np.finfo(np.result_type(y))
    shift = np.clip(ops.detach(y), a_max=None, a_min=max(x, finfo.min))
    return np.log(np.exp(x - shift) + np.exp(y - shift)) + shift


@ops.logaddexp.register(array, numbers.Number)
def _safe_logaddexp_tensor_number(x, y):
    return _safe_logaddexp_number_tensor(y, x)


<<<<<<< HEAD
@ops.std.register(array, (tuple, int, type(None)), int, bool)
def _std(x, axis, ddof, keepdims):
    return x.std(axis, ddof=ddof, keepdims=keepdims)


@ops.logsumexp.register(array, (int, type(None)))
=======
@ops.logsumexp.register(array)
>>>>>>> b0864257
def _logsumexp(x, dim):
    return logsumexp(x, axis=dim)


ops.max.register(array, array)(np.maximum)
ops.min.register(array, array)(np.minimum)


@ops.max.register((int, float), array)
def _max(x, y):
    return np.clip(y, a_min=x, a_max=None)


@ops.max.register(array, (int, float))
def _max(x, y):
    return np.clip(x, a_min=y, a_max=None)


# TODO: replace (int, float) by numbers.Number
@ops.min.register((int, float), array)
def _min(x, y):
    return np.clip(y, a_min=None, a_max=x)


@ops.min.register(array, (int, float))
def _min(x, y):
    return np.clip(x, a_min=None, a_max=y)


@ops.new_full.register(array)
def _new_full(x, shape, value):
    return np.full(shape, value, dtype=np.result_type(x))


@ops.new_arange.register(array)
def _new_arange(x, start, stop, step):
    if step is not None:
        return np.arange(start, stop, step)
    if stop is not None:
        return np.arange(start, stop)
    return np.arange(start)


@ops.new_eye.register(array)
def _new_eye(x, shape):
    n = shape[-1]
    return np.broadcast_to(np.eye(n), shape + (n,))


@ops.new_zeros.register(array)
def _new_zeros(x, shape):
    return onp.zeros(shape, dtype=np.result_type(x))


@ops.prod.register(array)
def _prod(x, dim):
    return np.prod(x, axis=dim)


@ops.reciprocal.register(array)
def _reciprocal(x):
    result = np.clip(np.reciprocal(x), a_max=np.finfo(np.result_type(x)).max)
    return result


@ops.safediv.register(array, array)
@ops.safediv.register((int, float), array)
def _safediv(x, y):
    try:
        finfo = np.finfo(np.result_type(y))
    except ValueError:
        finfo = np.iinfo(np.result_type(y))
    return x * np.clip(np.reciprocal(y), a_min=None, a_max=finfo.max)


@ops.safesub.register(array, array)
@ops.safesub.register((int, float), array)
def _safesub(x, y):
    try:
        finfo = np.finfo(np.result_type(y))
    except ValueError:
        finfo = np.iinfo(np.result_type(y))
    return x + np.clip(-y, a_min=None, a_max=finfo.max)


@ops.scatter.register(array, tuple, array)
def _scatter(dest, indices, src):
    return index_update(dest, indices, src)


@ops.stack.register(typing.Tuple[typing.Union[array + (int, float)], ...])
def _stack(parts, dim=0):
    return np.stack(parts, axis=dim)


@ops.sum.register(array)
def _sum(x, dim, keepdims):
    return np.sum(x, dim, keepdims=keepdims)


@ops.triangular_solve.register(array, array)
def _triangular_solve(x, y, upper=False, transpose=False):
    assert np.ndim(x) >= 2 and np.ndim(y) >= 2
    n, m = x.shape[-2:]
    assert y.shape[-2:] == (n, n)
    # NB: JAX requires x and y have the same batch_shape
    batch_shape = lax.broadcast_shapes(x.shape[:-2], y.shape[:-2])
    x = np.broadcast_to(x, batch_shape + (n, m))
    if y.shape[:-2] == batch_shape:
        return solve_triangular(y, x, trans=int(transpose), lower=not upper)

    # The following procedure handles the case: y.shape = (i, 1, n, n), x.shape = (..., i, j, n, m)
    # because we don't want to broadcast y to the shape (i, j, n, n).
    # We are going to make x have shape (..., 1, j,  i, 1, n) to apply batched triangular_solve
    dx = x.ndim
    prepend_ndim = dx - y.ndim  # ndim of ... part
    # Reshape x with the shape (..., 1, i, j, 1, n, m)
    x_new_shape = batch_shape[:prepend_ndim]
    for (sy, sx) in zip(y.shape[:-2], batch_shape[prepend_ndim:]):
        x_new_shape += (sx // sy, sy)
    x_new_shape += (n, m)
    x = np.reshape(x, x_new_shape)
    # Permute y to make it have shape (..., 1, j, m, i, 1, n)
    batch_ndim = x.ndim - 2
    permute_dims = (
        tuple(range(prepend_ndim))
        + tuple(range(prepend_ndim, batch_ndim, 2))
        + (batch_ndim + 1,)
        + tuple(range(prepend_ndim + 1, batch_ndim, 2))
        + (batch_ndim,)
    )
    x = np.transpose(x, permute_dims)
    x_permute_shape = x.shape

    # reshape to (-1, i, 1, n)
    x = np.reshape(x, (-1,) + y.shape[:-1])
    # permute to (i, 1, n, -1)
    x = np.moveaxis(x, 0, -1)

    sol = solve_triangular(
        y, x, trans=int(transpose), lower=not upper
    )  # shape: (i, 1, n, -1)
    sol = np.moveaxis(sol, -1, 0)  # shape: (-1, i, 1, n)
    sol = np.reshape(sol, x_permute_shape)  # shape: (..., 1, j, m, i, 1, n)

    # now we permute back to x_new_shape = (..., 1, i, j, 1, n, m)
    permute_inv_dims = tuple(range(prepend_ndim))
    for i in range(y.ndim - 2):
        permute_inv_dims += (prepend_ndim + i, dx + i - 1)
    permute_inv_dims += (sol.ndim - 1, prepend_ndim + y.ndim - 2)
    sol = np.transpose(sol, permute_inv_dims)
    return sol.reshape(batch_shape + (n, m))


@ops.var.register(array, (tuple, int, type(None)), int, bool)
def _var(x, axis, ddof, keepdims):
    return x.var(axis, ddof=ddof, keepdims=keepdims)<|MERGE_RESOLUTION|>--- conflicted
+++ resolved
@@ -166,16 +166,12 @@
     return _safe_logaddexp_number_tensor(y, x)
 
 
-<<<<<<< HEAD
 @ops.std.register(array, (tuple, int, type(None)), int, bool)
 def _std(x, axis, ddof, keepdims):
     return x.std(axis, ddof=ddof, keepdims=keepdims)
 
 
-@ops.logsumexp.register(array, (int, type(None)))
-=======
 @ops.logsumexp.register(array)
->>>>>>> b0864257
 def _logsumexp(x, dim):
     return logsumexp(x, axis=dim)
 
