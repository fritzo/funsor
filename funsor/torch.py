--- conflicted
+++ resolved
@@ -346,7 +346,6 @@
     return Tensor(data, inputs, dtype)
 
 
-<<<<<<< HEAD
 @eager.register(Binary, GetitemOp, Tensor, Number)
 def eager_getitem_tensor_number(op, lhs, rhs):
     index = [slice(None)] * (len(lhs.inputs) + op.offset)
@@ -399,7 +398,8 @@
         index[i] = torch.arange(lhs_data.size(i)).reshape((-1,) + (1,) * (lhs_data.dim() - i - 1))
     data = lhs_data[tuple(index)]
     return Tensor(data, inputs, lhs.dtype)
-=======
+
+
 @eager.register(Contract, Tensor, Tensor, frozenset)
 @contractor
 def eager_contract(lhs, rhs, reduced_vars):
@@ -410,7 +410,6 @@
                                list(inputs), backend="torch")
     dtype = find_domain(ops.mul, lhs.output, rhs.output).dtype
     return Tensor(data, inputs, dtype)
->>>>>>> 028f640c
 
 
 def arange(name, size):
