import functools
import itertools
import warnings
from collections import OrderedDict
from contextlib import contextmanager
from functools import reduce

import opt_einsum
import torch
from multipledispatch import dispatch
from multipledispatch.variadic import Variadic

import funsor.ops as ops
from funsor.delta import Delta
from funsor.domains import Domain, bint, find_domain, reals
from funsor.ops import GetitemOp, MatmulOp, Op, ReshapeOp
from funsor.terms import (
    Binary,
    Funsor,
    FunsorMeta,
    Lambda,
    Number,
    Slice,
    Unary,
    Variable,
    eager,
    substitute,
    to_data,
    to_funsor
)
from funsor.util import getargspec, quote


def _nameof(fn):
    return getattr(fn, '__name__', type(fn).__name__)


@contextmanager
def ignore_jit_warnings():
    with warnings.catch_warnings():
        warnings.filterwarnings("ignore", category=torch.jit.TracerWarning)
        yield


@quote.register(torch.Tensor)
def _(x, indent, out):
    """
    Work around PyTorch not supporting reproducible repr.
    """
    out.append((indent, f"torch.tensor({repr(x.tolist())}, dtype={x.dtype})"))


def align_tensor(new_inputs, x, expand=False):
    r"""
    Permute and add dims to a tensor to match desired ``new_inputs``.

    :param OrderedDict new_inputs: A target set of inputs.
    :param funsor.terms.Funsor x: A :class:`Tensor` or
        :class:`~funsor.terms.Number` .
    :param bool expand: If False (default), set result size to 1 for any input
        of ``x`` not in ``new_inputs``; if True expand to ``new_inputs`` size.
    :return: a number or :class:`torch.Tensor` that can be broadcast to other
        tensors with inputs ``new_inputs``.
    :rtype: int or float or torch.Tensor
    """
    assert isinstance(new_inputs, OrderedDict)
    assert isinstance(x, (Number, Tensor))
    assert all(isinstance(d.dtype, int) for d in x.inputs.values())

    data = x.data
    if isinstance(x, Number):
        return data

    old_inputs = x.inputs
    if old_inputs == new_inputs:
        return data

    # Permute squashed input dims.
    x_keys = tuple(old_inputs)
    data = data.permute(tuple(x_keys.index(k) for k in new_inputs if k in old_inputs) +
                        tuple(range(len(old_inputs), data.dim())))

    # Unsquash multivariate input dims by filling in ones.
    data = data.reshape(tuple(old_inputs[k].dtype if k in old_inputs else 1 for k in new_inputs) +
                        x.output.shape)

    # Optionally expand new dims.
    if expand:
        data = data.expand(tuple(d.dtype for d in new_inputs.values()) + x.output.shape)
    return data


def align_tensors(*args, **kwargs):
    r"""
    Permute multiple tensors before applying a broadcasted op.

    This is mainly useful for implementing eager funsor operations.

    :param funsor.terms.Funsor \*args: Multiple :class:`Tensor` s and
        :class:`~funsor.terms.Number` s.
    :param bool expand: Whether to expand input tensors. Defaults to False.
    :return: a pair ``(inputs, tensors)`` where tensors are all
        :class:`torch.Tensor` s that can be broadcast together to a single data
        with given ``inputs``.
    :rtype: tuple
    """
    expand = kwargs.pop('expand', False)
    assert not kwargs
    inputs = OrderedDict()
    for x in args:
        inputs.update(x.inputs)
    tensors = [align_tensor(inputs, x, expand=expand) for x in args]
    return inputs, tensors


class TensorMeta(FunsorMeta):
    """
    Wrapper to fill in default args and convert between OrderedDict and tuple.
    """
    def __call__(cls, data, inputs=None, dtype="real"):
        if inputs is None:
            inputs = tuple()
        elif isinstance(inputs, OrderedDict):
            inputs = tuple(inputs.items())
        return super(TensorMeta, cls).__call__(data, inputs, dtype)


class Tensor(Funsor, metaclass=TensorMeta):
    """
    Funsor backed by a PyTorch Tensor.

    This follows the :mod:`torch.distributions` convention of arranging
    named "batch" dimensions on the left and remaining "event" dimensions
    on the right. The output shape is determined by all remaining dims.
    For example::

        data = torch.zeros(5,4,3,2)
        x = Tensor(data, OrderedDict([("i", bint(5)), ("j", bint(4))]))
        assert x.output == reals(3, 2)

    Operators like ``matmul`` and ``.sum()`` operate only on the output shape,
    and will not change the named inputs.

    :param torch.Tensor data: A PyTorch tensor.
    :param OrderedDict inputs: An optional mapping from input name (str) to
        datatype (:class:`~funsor.domains.Domain` ). Defaults to empty.
    :param dtype: optional output datatype. Defaults to "real".
    :type dtype: int or the string "real".
    """
    def __init__(self, data, inputs=None, dtype="real"):
        assert isinstance(data, torch.Tensor)
        assert isinstance(inputs, tuple)
        if not torch._C._get_tracing_state():
            assert len(inputs) <= data.dim()
            for (k, d), size in zip(inputs, data.shape):
                assert d.dtype == size
        inputs = OrderedDict(inputs)
        output = Domain(data.shape[len(inputs):], dtype)
        fresh = frozenset(inputs.keys())
        bound = frozenset()
        super(Tensor, self).__init__(inputs, output, fresh, bound)
        self.data = data

    def __repr__(self):
        if self.output != "real":
            return 'Tensor({}, {}, {})'.format(self.data, self.inputs, repr(self.dtype))
        elif self.inputs:
            return 'Tensor({}, {})'.format(self.data, self.inputs)
        else:
            return 'Tensor({})'.format(self.data)

    def __str__(self):
        if self.dtype != "real":
            return 'Tensor({}, {}, {})'.format(self.data, self.inputs, repr(self.dtype))
        elif self.inputs:
            return 'Tensor({}, {})'.format(self.data, self.inputs)
        else:
            return str(self.data)

    def __int__(self):
        return int(self.data)

    def __float__(self):
        return float(self.data)

    def __bool__(self):
        return bool(self.data)

    def item(self):
        return self.data.item()

    def clamp_finite(self):
        finfo = torch.finfo(self.data.dtype)
        data = self.data.clamp(min=finfo.min, max=finfo.max)
        return Tensor(data, self.inputs, self.dtype)

    @property
    def requires_grad(self):
        return self.data.requires_grad

    def align(self, names):
        assert isinstance(names, tuple)
        assert all(name in self.inputs for name in names)
        if not names or names == tuple(self.inputs):
            return self

        inputs = OrderedDict((name, self.inputs[name]) for name in names)
        inputs.update(self.inputs)
        old_dims = tuple(self.inputs)
        new_dims = tuple(inputs)
        permutation = tuple(old_dims.index(d) for d in new_dims)
        permutation = permutation + tuple(range(len(permutation), len(permutation) + len(self.output.shape)))
        data = self.data.permute(permutation)
        return Tensor(data, inputs, self.dtype)

    def eager_subs(self, subs):
        assert isinstance(subs, tuple)
        subs = OrderedDict((k, to_funsor(v, self.inputs[k]))
                           for k, v in subs if k in self.inputs)
        if not subs:
            return self

        # Handle renaming to enable cons hashing, and
        # handle slicing to avoid copying data.
        if any(isinstance(v, (Variable, Slice)) for v in subs.values()):
            slices = None
            inputs = OrderedDict()
            for i, (k, d) in enumerate(self.inputs.items()):
                if k in subs:
                    v = subs[k]
                    if isinstance(v, Variable):
                        del subs[k]
                        k = v.name
                    elif isinstance(v, Slice):
                        del subs[k]
                        k = v.name
                        d = v.inputs[v.name]
                        if slices is None:
                            slices = [slice(None)] * self.data.dim()
                        slices[i] = v.slice
                inputs[k] = d
            data = self.data[tuple(slices)] if slices else self.data
            result = Tensor(data, inputs, self.dtype)
            return result.eager_subs(tuple(subs.items()))

        # materialize after checking for renaming case
        subs = OrderedDict((k, materialize(v)) for k, v in subs.items())

        # Compute result shapes.
        inputs = OrderedDict()
        for k, domain in self.inputs.items():
            if k in subs:
                inputs.update(subs[k].inputs)
            else:
                inputs[k] = domain

        # Construct a dict with each input's positional dim,
        # counting from the right so as to support broadcasting.
        total_size = len(inputs) + len(self.output.shape)  # Assumes only scalar indices.
        new_dims = {}
        for k, domain in inputs.items():
            assert not domain.shape
            new_dims[k] = len(new_dims) - total_size

        # Use advanced indexing to construct a simultaneous substitution.
        index = []
        for k, domain in self.inputs.items():
            if k in subs:
                v = subs.get(k)
                if isinstance(v, Number):
                    index.append(int(v.data))
                else:
                    # Permute and expand v.data to end up at new_dims.
                    assert isinstance(v, Tensor)
                    v = v.align(tuple(k2 for k2 in inputs if k2 in v.inputs))
                    assert isinstance(v, Tensor)
                    v_shape = [1] * total_size
                    for k2, size in zip(v.inputs, v.data.shape):
                        v_shape[new_dims[k2]] = size
                    index.append(v.data.reshape(tuple(v_shape)))
            else:
                # Construct a [:] slice for this preserved input.
                offset_from_right = -1 - new_dims[k]
                index.append(torch.arange(domain.dtype).reshape(
                    (-1,) + (1,) * offset_from_right))

        # Construct a [:] slice for the output.
        for i, size in enumerate(self.output.shape):
            offset_from_right = len(self.output.shape) - i - 1
            index.append(torch.arange(size).reshape(
                (-1,) + (1,) * offset_from_right))

        data = self.data[tuple(index)]
        return Tensor(data, inputs, self.dtype)

    def eager_unary(self, op):
        dtype = find_domain(op, self.output).dtype
        if op in REDUCE_OP_TO_TORCH:
            batch_dim = len(self.data.shape) - len(self.output.shape)
            data = self.data.reshape(self.data.shape[:batch_dim] + (-1,))
            data = REDUCE_OP_TO_TORCH[op](data, -1)
            if op is ops.min or op is ops.max:
                data = data[0]
            return Tensor(data, self.inputs, dtype)
        return Tensor(op(self.data), self.inputs, dtype)

    def eager_reduce(self, op, reduced_vars):
        if op in REDUCE_OP_TO_TORCH:
            torch_op = REDUCE_OP_TO_TORCH[op]
            assert isinstance(reduced_vars, frozenset)
            self_vars = frozenset(self.inputs)
            reduced_vars = reduced_vars & self_vars
            if reduced_vars == self_vars and not self.output.shape:
                # Reduce all dims at once.
                if op is ops.logaddexp:
                    # work around missing torch.Tensor.logsumexp()
                    data = self.data.reshape(-1).logsumexp(0)
                    return Tensor(data, dtype=self.dtype)
                return Tensor(torch_op(self.data), dtype=self.dtype)

            # Reduce one dim at a time.
            data = self.data
            offset = 0
            for k, domain in self.inputs.items():
                if k in reduced_vars:
                    assert not domain.shape
                    data = torch_op(data, dim=offset)
                    if op is ops.min or op is ops.max:
                        data = data[0]
                else:
                    offset += 1
            inputs = OrderedDict((k, v) for k, v in self.inputs.items()
                                 if k not in reduced_vars)
            return Tensor(data, inputs, self.dtype)
        return super(Tensor, self).eager_reduce(op, reduced_vars)

    def unscaled_sample(self, sampled_vars, sample_inputs):
        assert self.output == reals()
        sampled_vars = sampled_vars.intersection(self.inputs)
        if not sampled_vars:
            return self

        # Partition inputs into sample_inputs + batch_inputs + event_inputs.
        sample_inputs = OrderedDict((k, d) for k, d in sample_inputs.items()
                                    if k not in self.inputs)
        sample_shape = tuple(int(d.dtype) for d in sample_inputs.values())
        batch_inputs = OrderedDict((k, d) for k, d in self.inputs.items() if k not in sampled_vars)
        event_inputs = OrderedDict((k, d) for k, d in self.inputs.items() if k in sampled_vars)
        be_inputs = batch_inputs.copy()
        be_inputs.update(event_inputs)
        sb_inputs = sample_inputs.copy()
        sb_inputs.update(batch_inputs)

        # Sample all variables in a single Categorical call.
        logits = align_tensor(be_inputs, self)
        batch_shape = logits.shape[:len(batch_inputs)]
        flat_logits = logits.reshape(batch_shape + (-1,))
        sample_shape = tuple(d.dtype for d in sample_inputs.values())
        flat_sample = torch.distributions.Categorical(logits=flat_logits).sample(sample_shape)
        assert flat_sample.shape == sample_shape + batch_shape
        results = []
        mod_sample = flat_sample
        for name, domain in reversed(list(event_inputs.items())):
            size = domain.dtype
            point = Tensor(mod_sample % size, sb_inputs, size)
            mod_sample = mod_sample / size
            results.append(Delta(name, point))

        # Account for the log normalizer factor.
        # Derivation: Let f be a nonnormalized distribution (a funsor), and
        #   consider operations in linear space (source code is in log space).
        #   Let x0 ~ f/|f| be a monte carlo sample from a normalized f/|f|.
        #                              f(x0) / |f|      # dice numerator
        #   Let g = delta(x=x0) |f| -----------------
        #                           detach(f(x0)/|f|)   # dice denominator
        #                       |detach(f)| f(x0)
        #         = delta(x=x0) -----------------  be a dice approximation of f.
        #                         detach(f(x0))
        #   Then g is an unbiased estimator of f in value and all derivatives.
        #   In the special case f = detach(f), we can simplify to
        #       g = delta(x=x0) |f|.
        if flat_logits.requires_grad:
            # Apply a dice factor to preserve differentiability.
            index = [torch.arange(n).reshape((n,) + (1,) * (flat_logits.dim() - i - 2))
                     for i, n in enumerate(flat_logits.shape[:-1])]
            index.append(flat_sample)
            log_prob = flat_logits[index]
            assert log_prob.shape == flat_sample.shape
            results.append(Tensor(flat_logits.detach().logsumexp(-1) +
                                  (log_prob - log_prob.detach()), sb_inputs))
        else:
            # This is the special case f = detach(f).
            results.append(Tensor(flat_logits.logsumexp(-1), batch_inputs))

        return reduce(ops.add, results)


@dispatch(torch.Tensor)
def to_funsor(x):
    return Tensor(x)


@dispatch(torch.Tensor, Domain)
def to_funsor(x, output):
    result = Tensor(x, dtype=output.dtype)
    if result.output != output:
        raise ValueError("Invalid shape: expected {}, actual {}"
                         .format(output.shape, result.output.shape))
    return result


@to_data.register(Tensor)
def _to_data_tensor(x):
    if x.inputs:
        raise ValueError(f"cannot convert Tensor to data due to lazy inputs: {set(x.inputs)}")
    return x.data


@eager.register(Binary, Op, Tensor, Number)
def eager_binary_tensor_number(op, lhs, rhs):
    data = op(lhs.data, rhs.data)
    return Tensor(data, lhs.inputs, lhs.dtype)


@eager.register(Binary, Op, Number, Tensor)
def eager_binary_number_tensor(op, lhs, rhs):
    data = op(lhs.data, rhs.data)
    return Tensor(data, rhs.inputs, rhs.dtype)


@eager.register(Binary, Op, Tensor, Tensor)
def eager_binary_tensor_tensor(op, lhs, rhs):
    # Compute inputs and outputs.
    dtype = find_domain(op, lhs.output, rhs.output).dtype
    if lhs.inputs == rhs.inputs:
        inputs = lhs.inputs
        lhs_data, rhs_data = lhs.data, rhs.data
    else:
        inputs, (lhs_data, rhs_data) = align_tensors(lhs, rhs)

    # Reshape to support broadcasting of output shape.
    if inputs:
        lhs_dim = len(lhs.shape)
        rhs_dim = len(rhs.shape)
        if lhs_dim < rhs_dim:
            cut = lhs_data.dim() - lhs_dim
            shape = lhs_data.shape
            shape = shape[:cut] + (1,) * (rhs_dim - lhs_dim) + shape[cut:]
            lhs_data = lhs_data.reshape(shape)
        elif rhs_dim < lhs_dim:
            cut = rhs_data.dim() - rhs_dim
            shape = rhs_data.shape
            shape = shape[:cut] + (1,) * (lhs_dim - rhs_dim) + shape[cut:]
            rhs_data = rhs_data.reshape(shape)

    data = op(lhs_data, rhs_data)
    return Tensor(data, inputs, dtype)


@eager.register(Binary, MatmulOp, Tensor, Tensor)
def eager_binary_tensor_tensor(op, lhs, rhs):
    # Compute inputs and outputs.
    dtype = find_domain(op, lhs.output, rhs.output).dtype
    if lhs.inputs == rhs.inputs:
        inputs = lhs.inputs
        lhs_data, rhs_data = lhs.data, rhs.data
    else:
        inputs, (lhs_data, rhs_data) = align_tensors(lhs, rhs)
    if len(lhs.shape) == 1:
        lhs_data = lhs_data.unsqueeze(-2)
    if len(rhs.shape) == 1:
        rhs_data = rhs_data.unsqueeze(-1)

    # Reshape to support broadcasting of output shape.
    if inputs:
        lhs_dim = max(2, len(lhs.shape))
        rhs_dim = max(2, len(rhs.shape))
        if lhs_dim < rhs_dim:
            cut = lhs_data.dim() - lhs_dim
            shape = lhs_data.shape
            shape = shape[:cut] + (1,) * (rhs_dim - lhs_dim) + shape[cut:]
            lhs_data = lhs_data.reshape(shape)
        elif rhs_dim < lhs_dim:
            cut = rhs_data.dim() - rhs_dim
            shape = rhs_data.shape
            shape = shape[:cut] + (1,) * (lhs_dim - rhs_dim) + shape[cut:]
            rhs_data = rhs_data.reshape(shape)

    data = op(lhs_data, rhs_data)
    if len(lhs.shape) == 1:
        data = data.squeeze(-2)
    if len(rhs.shape) == 1:
        data = data.squeeze(-1)
    return Tensor(data, inputs, dtype)


@eager.register(Unary, ReshapeOp, Tensor)
def eager_reshape_tensor(op, arg):
    if arg.shape == op.shape:
        return arg
    batch_shape = arg.data.shape[:arg.data.dim() - len(arg.shape)]
    data = arg.data.reshape(batch_shape + op.shape)
    return Tensor(data, arg.inputs, arg.dtype)


@eager.register(Binary, GetitemOp, Tensor, Number)
def eager_getitem_tensor_number(op, lhs, rhs):
    index = [slice(None)] * (len(lhs.inputs) + op.offset)
    index.append(rhs.data)
    index = tuple(index)
    data = lhs.data[index]
    return Tensor(data, lhs.inputs, lhs.dtype)


@eager.register(Binary, GetitemOp, Tensor, Variable)
def eager_getitem_tensor_variable(op, lhs, rhs):
    assert op.offset < len(lhs.output.shape)
    assert rhs.output == bint(lhs.output.shape[op.offset])
    assert rhs.name not in lhs.inputs

    # Convert a positional event dimension to a named batch dimension.
    inputs = lhs.inputs.copy()
    inputs[rhs.name] = rhs.output
    data = lhs.data
    target_dim = len(lhs.inputs)
    source_dim = target_dim + op.offset
    if target_dim != source_dim:
        perm = list(range(data.dim()))
        del perm[source_dim]
        perm.insert(target_dim, source_dim)
        data = data.permute(*perm)
    return Tensor(data, inputs, lhs.dtype)


@eager.register(Binary, GetitemOp, Tensor, Tensor)
def eager_getitem_tensor_tensor(op, lhs, rhs):
    assert op.offset < len(lhs.output.shape)
    assert rhs.output == bint(lhs.output.shape[op.offset])

    # Compute inputs and outputs.
    if lhs.inputs == rhs.inputs:
        inputs, lhs_data, rhs_data = lhs.inputs, lhs.data, rhs.data
    else:
        inputs, (lhs_data, rhs_data) = align_tensors(lhs, rhs)
    if len(lhs.output.shape) > 1:
        rhs_data = rhs_data.reshape(rhs_data.shape + (1,) * (len(lhs.output.shape) - 1))

    # Perform advanced indexing.
    target_dim = lhs_data.dim() - len(lhs.output.shape) + op.offset
    index = [None] * lhs_data.dim()
    for i in range(target_dim):
        index[i] = torch.arange(lhs_data.size(i)).reshape((-1,) + (1,) * (lhs_data.dim() - i - 2))
    index[target_dim] = rhs_data
    for i in range(1 + target_dim, lhs_data.dim()):
        index[i] = torch.arange(lhs_data.size(i)).reshape((-1,) + (1,) * (lhs_data.dim() - i - 1))
    data = lhs_data[tuple(index)]
    return Tensor(data, inputs, lhs.dtype)


@eager.register(Lambda, Variable, Tensor)
def eager_lambda(var, expr):
    inputs = expr.inputs.copy()
    if var.name in inputs:
        inputs.pop(var.name)
        inputs[var.name] = var.output
        data = align_tensor(inputs, expr)
        inputs.pop(var.name)
    else:
        data = expr.data
        shape = data.shape
        dim = len(shape) - len(expr.output.shape)
        data = data.reshape(shape[:dim] + (1,) + shape[dim:])
        data = data.expand(shape[:dim] + (var.dtype,) + shape[dim:])
    return Tensor(data, inputs, expr.dtype)


@dispatch(str, Variadic[Tensor])
def eager_stack_homogeneous(name, *parts):
    assert parts
    output = parts[0].output
    part_inputs = OrderedDict()
    for part in parts:
        assert part.output == output
        assert name not in part.inputs
        part_inputs.update(part.inputs)

    shape = tuple(d.size for d in part_inputs.values()) + output.shape
    data = torch.stack([align_tensor(part_inputs, part).expand(shape)
                        for part in parts])
    inputs = OrderedDict([(name, bint(len(parts)))])
    inputs.update(part_inputs)
    return Tensor(data, inputs, dtype=output.dtype)


@dispatch(str, str, Variadic[Tensor])
def eager_cat_homogeneous(name, part_name, *parts):
    assert parts
    output = parts[0].output
    inputs = OrderedDict([(part_name, None)])
    for part in parts:
        assert part.output == output
        assert part_name in part.inputs
        inputs.update(part.inputs)

    tensors = []
    for part in parts:
        inputs[part_name] = part.inputs[part_name]
        shape = tuple(d.size for d in inputs.values()) + output.shape
        tensors.append(align_tensor(inputs, part).expand(shape))
    del inputs[part_name]

    dim = 0
    tensor = torch.cat(tensors, dim=dim)
    inputs = OrderedDict([(name, bint(tensor.size(dim)))] + list(inputs.items()))
    return Tensor(tensor, inputs, dtype=output.dtype)


def arange(name, *args, **kwargs):
    """
    Helper to create a named :func:`torch.arange` funsor.
    In some cases this can be replaced by a symbolic
    :class:`~funsor.terms.Slice` .

    :param str name: A variable name.
    :param int start:
    :param int stop:
    :param int step: Three args following :py:class:`slice` semantics.
    :param int dtype: An optional bounded integer type of this slice.
    :rtype: Tensor
    """
    start = 0
    step = 1
    dtype = None
    if len(args) == 1:
        stop = args[0]
        dtype = kwargs.pop("dtype", stop)
    elif len(args) == 2:
        start, stop = args
        dtype = kwargs.pop("dtype", stop)
    elif len(args) == 3:
        start, stop, step = args
        dtype = kwargs.pop("dtype", stop)
    elif len(args) == 4:
        start, stop, step, dtype = args
    else:
        raise ValueError
    if step <= 0:
        raise ValueError
    stop = min(dtype, max(start, stop))
    data = torch.arange(start, stop, step)
    inputs = OrderedDict([(name, bint(len(data)))])
    return Tensor(data, inputs, dtype=dtype)


def materialize(x):
    """
    Attempt to convert a Funsor to a :class:`~funsor.terms.Number` or
    :class:`Tensor` by substituting :func:`arange` s into its free variables.

    :arg Funsor x: A funsor.
    :rtype: Funsor
    """
    assert isinstance(x, Funsor)
    if isinstance(x, (Number, Tensor)):
        return x
    subs = []
    for name, domain in x.inputs.items():
        if isinstance(domain.dtype, int):
            subs.append((name, arange(name, domain.dtype)))
    subs = tuple(subs)
    return substitute(x, subs)


class LazyTuple(tuple):
    def __call__(self, *args, **kwargs):
        return LazyTuple(x(*args, **kwargs) for x in self)


class Function(Funsor):
    r"""
    Funsor wrapped by a PyTorch function.

    Functions are assumed to support broadcasting and can be eagerly evaluated
    on funsors with free variables of int type (i.e. batch dimensions).

    :class:`Function` s are usually created via the :func:`function` decorator.

    :param callable fn: A PyTorch function to wrap.
    :param funsor.domains.Domain output: An output domain.
    :param Funsor args: Funsor arguments.
    """
    def __init__(self, fn, output, args):
        assert callable(fn)
        assert not isinstance(fn, Function)
        assert isinstance(args, tuple)
        inputs = OrderedDict()
        for arg in args:
            assert isinstance(arg, Funsor)
            inputs.update(arg.inputs)
        super(Function, self).__init__(inputs, output)
        self.fn = fn
        self.args = args

    def __repr__(self):
        return '{}({}, {}, {})'.format(type(self).__name__, _nameof(self.fn),
                                       repr(self.output), repr(self.args))

    def __str__(self):
        return '{}({}, {}, {})'.format(type(self).__name__, _nameof(self.fn),
                                       str(self.output), str(self.args))


@quote.register(Function)
def _(arg, indent, out):
    out.append((indent, f"Function({_nameof(arg.fn)},"))
    quote.inplace(arg.output, indent + 1, out)
    i, line = out[-1]
    out[-1] = i, line + ","
    quote.inplace(arg.args, indent + 1, out)
    i, line = out[-1]
    out[-1] = i, line + ")"


@eager.register(Function, object, Domain, tuple)
def eager_function(fn, output, args):
    if not all(isinstance(arg, (Number, Tensor)) for arg in args):
        return None  # defer to default implementation
    inputs, tensors = align_tensors(*args)
    data = fn(*tensors)
    result = Tensor(data, inputs, dtype=output.dtype)
    assert result.output == output
    return result


def _select(fn, i, *args):
    result = fn(*args)
    assert isinstance(result, tuple)
    return result[i]


def _nested_function(fn, args, output):
    if isinstance(output, Domain):
        return Function(fn, output, args)
    elif isinstance(output, tuple):
        result = []
        for i, output_i in enumerate(output):
            fn_i = functools.partial(_select, fn, i)
            fn_i.__name__ = f"{_nameof(fn)}_{i}"
            result.append(_nested_function(fn_i, args, output_i))
        return LazyTuple(result)
    raise ValueError("Invalid output: {}".format(output))


class _Memoized(object):
    def __init__(self, fn):
        self.fn = fn
        self._cache = None

    def __call__(self, *args):
        if self._cache is not None:
            old_args, old_result = self._cache
            if all(x is y for x, y in zip(args, old_args)):
                return old_result
        result = self.fn(*args)
        self._cache = args, result
        return result

    @property
    def __name__(self):
        return _nameof(self.fn)


def _function(inputs, output, fn):
    if isinstance(fn, torch.nn.Module):
        names = getargspec(fn.forward)[0][1:]
    else:
        names = getargspec(fn)[0]
    args = tuple(Variable(name, domain) for (name, domain) in zip(names, inputs))
    assert len(args) == len(inputs)
    if not isinstance(output, Domain):
        assert isinstance(output, tuple)
        # Memoize multiple-output functions so that invocations can be shared among
        # all outputs. This is not foolproof, but does work in simple situations.
        fn = _Memoized(fn)
    return _nested_function(fn, args, output)


def function(*signature):
    r"""
    Decorator to wrap a PyTorch function.

    Example::

        @funsor.torch.function(reals(3,4), reals(4,5), reals(3,5))
        def matmul(x, y):
            return torch.matmul(x, y)

        @funsor.torch.function(reals(10), reals(10, 10), reals())
        def mvn_log_prob(loc, scale_tril, x):
            d = torch.distributions.MultivariateNormal(loc, scale_tril)
            return d.log_prob(x)

    To support functions that output nested tuples of tensors, specify a nested
    tuple of output types, for example::

        @funsor.torch.function(reals(8), (reals(), bint(8)))
        def max_and_argmax(x):
            return torch.max(x, dim=-1)

    :param \*signature: A sequence if input domains followed by a final output
        domain or nested tuple of output domains.
    """
    assert signature
    inputs, output = signature[:-1], signature[-1]
    assert all(isinstance(d, Domain) for d in inputs)
    assert isinstance(output, (Domain, tuple))
    return functools.partial(_function, inputs, output)


class Einsum(Funsor):
    """
    Wrapper around :func:`torch.einsum` to operate on real-valued Funsors.

    Note this operates only on the ``output`` tensor. To perform sum-product
    contractions on named dimensions, instead use ``+`` and
    :class:`~funsor.terms.Reduce`.

    :param str equation: An :func:`torch.einsum` equation.
    :param tuple operands: A tuple of input funsors.
    """
    def __init__(self, equation, operands):
        assert isinstance(equation, str)
        assert isinstance(operands, tuple)
        assert all(isinstance(x, Funsor) for x in operands)
        ein_inputs, ein_output = equation.split('->')
        ein_inputs = ein_inputs.split(',')
        size_dict = {}
        inputs = OrderedDict()
        assert len(ein_inputs) == len(operands)
        for ein_input, x in zip(ein_inputs, operands):
            assert x.dtype == 'real'
            inputs.update(x.inputs)
            assert len(ein_input) == len(x.output.shape)
            for name, size in zip(ein_input, x.output.shape):
                other_size = size_dict.setdefault(name, size)
                if other_size != size:
                    raise ValueError("Size mismatch at {}: {} vs {}"
                                     .format(name, size, other_size))
        output = reals(*(size_dict[d] for d in ein_output))
        super(Einsum, self).__init__(inputs, output)
        self.equation = equation
        self.operands = operands

    def __repr__(self):
        return 'Einsum({}, {})'.format(repr(self.equation), repr(self.operands))

    def __str__(self):
        return 'Einsum({}, {})'.format(repr(self.equation), str(self.operands))


@eager.register(Einsum, str, tuple)
def eager_einsum(equation, operands):
    if all(isinstance(x, Tensor) for x in operands):
        # Make new symbols for inputs of operands.
        inputs = OrderedDict()
        for x in operands:
            inputs.update(x.inputs)
        symbols = set(equation)
        get_symbol = iter(map(opt_einsum.get_symbol, itertools.count()))
        new_symbols = {}
        for k in inputs:
            symbol = next(get_symbol)
            while symbol in symbols:
                symbol = next(get_symbol)
            symbols.add(symbol)
            new_symbols[k] = symbol

        # Manually broadcast using einsum symbols.
        assert '.' not in equation
        ins, out = equation.split('->')
        ins = ins.split(',')
        ins = [''.join(new_symbols[k] for k in x.inputs) + x_out
               for x, x_out in zip(operands, ins)]
        out = ''.join(new_symbols[k] for k in inputs) + out
        equation = ','.join(ins) + '->' + out

        data = torch.einsum(equation, [x.data for x in operands])
        return Tensor(data, inputs)

    return None  # defer to default implementation


def torch_tensordot(x, y, dims):
    """
    Wrapper around :func:`torch.tensordot` to operate on real-valued Funsors.

    Note this operates only on the ``output`` tensor. To perform sum-product
    contractions on named dimensions, instead use ``+`` and
    :class:`~funsor.terms.Reduce`.

    Arguments should satisfy::

        len(x.shape) >= dims
        len(y.shape) >= dims
        dims == 0 or x.shape[-dims:] == y.shape[:dims]

    :param Funsor x: A left hand argument.
    :param Funsor y: A y hand argument.
    :param int dims: The number of dimension of overlap of output shape.
    :rtype: Funsor
    """
    assert dims >= 0
    assert len(x.shape) >= dims
    assert len(y.shape) >= dims
    assert dims == 0 or x.shape[-dims:] == y.shape[:dims]
    x_start, x_end = 0, len(x.output.shape)
    y_start = x_end - dims
    y_end = y_start + len(y.output.shape)
    symbols = 'abcdefghijklmnopqrstuvwxyz'
    equation = '{},{}->{}'.format(symbols[x_start:x_end],
                                  symbols[y_start:y_end],
                                  symbols[x_start:y_start] + symbols[x_end:y_end])
    return Einsum(equation, (x, y))


def _torch_stack(dim, *parts):
    return torch.stack(parts, dim=dim)


def torch_stack(parts, dim=0):
    """
    Wrapper around :func:`torch.stack` to operate on real-valued Funsors.

    Note this operates only on the ``output`` tensor. To stack funsors in a
    new named dim, instead use :class:`~funsor.terms.Stack`.

    :param tuple parts: A tuple of funsors.
    :param int dim: A torch dim along which to stack.
    :rtype: Funsor
    """
    assert isinstance(dim, int)
    assert isinstance(parts, tuple)
    assert len(set(x.output for x in parts)) == 1
    shape = parts[0].output.shape
    if dim >= 0:
        dim = dim - len(shape) - 1
    assert dim < 0
    split = dim + len(shape) + 1
    shape = shape[:split] + (len(parts),) + shape[split:]
    output = Domain(shape, parts[0].dtype)
    fn = functools.partial(_torch_stack, dim)
    return Function(fn, output, parts)


################################################################################
# Register Ops
################################################################################

@ops.abs.register(torch.Tensor)
def _abs(x):
    return x.abs()


@ops.sqrt.register(torch.Tensor)
def _sqrt(x):
    return x.sqrt()


@ops.exp.register(torch.Tensor)
def _exp(x):
    return x.exp()


@ops.log.register(torch.Tensor)
def _log(x):
    if x.dtype in (torch.bool, torch.uint8, torch.long):
        x = x.float()
    return x.log()


@ops.log1p.register(torch.Tensor)
def _log1p(x):
    return x.log1p()


@ops.pow.register(object, torch.Tensor)
def _pow(x, y):
    result = x ** y
    # work around shape bug https://github.com/pytorch/pytorch/issues/16685
    return result.reshape(y.shape)


@ops.pow.register(torch.Tensor, (object, torch.Tensor))
def _pow(x, y):
    return x ** y


@ops.min.register(torch.Tensor, torch.Tensor)
def _min(x, y):
    return torch.min(x, y)


@ops.min.register(object, torch.Tensor)
def _min(x, y):
    return y.clamp(max=x)


@ops.min.register(torch.Tensor, object)
def _min(x, y):
    return x.clamp(max=y)


@ops.max.register(torch.Tensor, torch.Tensor)
def _max(x, y):
    return torch.max(x, y)


@ops.max.register(object, torch.Tensor)
def _max(x, y):
    return y.clamp(min=x)


@ops.max.register(torch.Tensor, object)
def _max(x, y):
    return x.clamp(min=y)


@ops.reciprocal.register(torch.Tensor)
def _reciprocal(x):
    result = x.reciprocal().clamp(max=torch.finfo(x.dtype).max)
    return result


@ops.safesub.register(object, torch.Tensor)
def _safesub(x, y):
    try:
        finfo = torch.finfo(y.dtype)
    except TypeError:
        finfo = torch.iinfo(y.dtype)
    return x + (-y).clamp(max=finfo.max)


@ops.safediv.register(object, torch.Tensor)
def _safediv(x, y):
    try:
        finfo = torch.finfo(y.dtype)
    except TypeError:
        finfo = torch.iinfo(y.dtype)
    return x * y.reciprocal().clamp(max=finfo.max)


@ops.cholesky.register(torch.Tensor)
def _cholesky(x):
    """
    Like :func:`torch.cholesky` but uses sqrt for scalar matrices.
    Works around https://github.com/pytorch/pytorch/issues/24403 often.
    """
    if x.size(-1) == 1:
        return x.sqrt()
    return x.cholesky()


@ops.cholesky_inverse.register(torch.Tensor)
def _cholesky_inverse(x):
    """
    Like :func:`torch.cholesky_inverse` but supports batching and gradients.
    """
    if x.dim() == 2:
        return x.cholesky_inverse()
    return torch.eye(x.size(-1)).cholesky_solve(x)


@ops.triangular_solve_op.register(torch.Tensor, torch.Tensor, bool, bool)
def _triangular_solve(x, y, upper, transpose):
    return x.triangular_solve(y, upper=upper, transpose=transpose).solution


@ops.diagonal.register(torch.Tensor, int, int)
def _diagonal(x, dim1, dim2):
    return x.diagonal(dim1=dim1, dim2=dim2)


@ops.cat_op.register(int, [torch.Tensor])
def _cat(dim, *x):
    return torch.cat(x, dim=dim)


@ops.new_zeros.register(torch.Tensor, tuple)
def _new_zeros(x, shape):
    return x.new_zeros(shape)


@ops.new_eye.register(torch.Tensor, tuple)
def _new_eye(x, shape):
    return torch.eye(shape[-1]).expand(shape + (-1,))


@ops.unsqueeze.register(torch.Tensor, int)
def _unsqueeze(x, dim):
    return x.unsqueeze(dim)


@ops.expand.register(torch.Tensor, tuple)
def _expand(x, shape):
    return x.expand(shape)


@ops.transpose.register(torch.Tensor, int, int)
def _transpose(x, dim0, dim1):
    return x.transpose(dim0, dim1)
<<<<<<< HEAD


@ops.cholesky.register(torch.Tensor)
def _cholesky(x):
    """
    Like :func:`torch.cholesky` but uses sqrt for scalar matrices.
    Works around https://github.com/pytorch/pytorch/issues/24403 often.
    """
    if x.size(-1) == 1:
        return x.sqrt()
    return x.cholesky()


@ops.cholesky_inverse.register(torch.Tensor)
def _cholesky_inverse(x):
    """
    Like :func:`torch.cholesky_inverse` but supports batching and gradients.
    """
    if x.dim() == 2:
        return x.cholesky_inverse()
    return torch.eye(x.size(-1)).cholesky_solve(x)


@ops.triangular_solve_op.register(torch.Tensor, torch.Tensor, bool, bool)
def _triangular_solve(x, y, upper, transpose):
    return x.triangular_solve(y, upper=upper, transpose=transpose).solution


@ops.diagonal.register(torch.Tensor, int, int)
def _diagonal(x, dim1, dim2):
    return x.diagonal(dim1=dim1, dim2=dim2)


@ops.cat_op.register(int, [torch.Tensor])
def _cat(dim, *x):
    return torch.cat(x, dim=dim)


@ops.new_zeros.register(torch.Tensor, object)
def _new_zeros(x, shape):
    return x.new_zeros(shape)


@ops.new_eye.register(torch.Tensor, object)
def _new_eye(x, shape):
    return torch.eye(shape[-1]).expand(shape + (-1,))


@ops.unsqueeze.register(torch.Tensor, int)
def _unsqueeze(x, dim):
    return x.unsqueeze(dim)


@ops.expand.register(torch.Tensor, object)
def _expand(x, shape):
    return x.expand(shape)


@ops.transpose.register(torch.Tensor, int, int)
def _transpose(x, dim0, dim1):
    return x.transpose(dim0, dim1)
=======
>>>>>>> 167bd6f5


REDUCE_OP_TO_TORCH = {
    ops.add: torch.sum,
    ops.mul: torch.prod,
    ops.and_: torch.all,
    ops.or_: torch.any,
    ops.logaddexp: torch.logsumexp,
    ops.min: torch.min,
    ops.max: torch.max,
}


__all__ = [
    'Einsum',
    'Function',
    'REDUCE_OP_TO_TORCH',
    'Tensor',
    'align_tensor',
    'align_tensors',
    'arange',
    'function',
    'ignore_jit_warnings',
    'materialize',
    'torch_tensordot',
]<|MERGE_RESOLUTION|>--- conflicted
+++ resolved
@@ -1108,70 +1108,6 @@
 @ops.transpose.register(torch.Tensor, int, int)
 def _transpose(x, dim0, dim1):
     return x.transpose(dim0, dim1)
-<<<<<<< HEAD
-
-
-@ops.cholesky.register(torch.Tensor)
-def _cholesky(x):
-    """
-    Like :func:`torch.cholesky` but uses sqrt for scalar matrices.
-    Works around https://github.com/pytorch/pytorch/issues/24403 often.
-    """
-    if x.size(-1) == 1:
-        return x.sqrt()
-    return x.cholesky()
-
-
-@ops.cholesky_inverse.register(torch.Tensor)
-def _cholesky_inverse(x):
-    """
-    Like :func:`torch.cholesky_inverse` but supports batching and gradients.
-    """
-    if x.dim() == 2:
-        return x.cholesky_inverse()
-    return torch.eye(x.size(-1)).cholesky_solve(x)
-
-
-@ops.triangular_solve_op.register(torch.Tensor, torch.Tensor, bool, bool)
-def _triangular_solve(x, y, upper, transpose):
-    return x.triangular_solve(y, upper=upper, transpose=transpose).solution
-
-
-@ops.diagonal.register(torch.Tensor, int, int)
-def _diagonal(x, dim1, dim2):
-    return x.diagonal(dim1=dim1, dim2=dim2)
-
-
-@ops.cat_op.register(int, [torch.Tensor])
-def _cat(dim, *x):
-    return torch.cat(x, dim=dim)
-
-
-@ops.new_zeros.register(torch.Tensor, object)
-def _new_zeros(x, shape):
-    return x.new_zeros(shape)
-
-
-@ops.new_eye.register(torch.Tensor, object)
-def _new_eye(x, shape):
-    return torch.eye(shape[-1]).expand(shape + (-1,))
-
-
-@ops.unsqueeze.register(torch.Tensor, int)
-def _unsqueeze(x, dim):
-    return x.unsqueeze(dim)
-
-
-@ops.expand.register(torch.Tensor, object)
-def _expand(x, shape):
-    return x.expand(shape)
-
-
-@ops.transpose.register(torch.Tensor, int, int)
-def _transpose(x, dim0, dim1):
-    return x.transpose(dim0, dim1)
-=======
->>>>>>> 167bd6f5
 
 
 REDUCE_OP_TO_TORCH = {
