from __future__ import absolute_import, division, print_function

import functools
from collections import OrderedDict

import opt_einsum
import torch
from multipledispatch import dispatch
from six import add_metaclass, integer_types
from six.moves import reduce

import funsor.ops as ops
from funsor.contract import Contract, contractor
from funsor.delta import Delta
from funsor.domains import Domain, bint, find_domain, reals
from funsor.integrate import Integrate, integrator
from funsor.montecarlo import monte_carlo
from funsor.ops import AssociativeOp, GetitemOp, Op
from funsor.six import getargspec
<<<<<<< HEAD
from funsor.terms import Binary, Funsor, FunsorMeta, Lambda, Number, Variable, eager, to_data, to_funsor
=======
from funsor.terms import Binary, Funsor, FunsorMeta, Number, Subs, Variable, eager, to_data, to_funsor
>>>>>>> bddcc2c0


def align_tensor(new_inputs, x):
    r"""
    Permute and expand a tensor to match desired ``new_inputs``.

    :param OrderedDict new_inputs: A target set of inputs.
    :param funsor.terms.Funsor x: A :class:`Tensor`s or
        :class:`~funsor.terms.Number`.
    :return: a number or :class:`torch.Tensor` that can be broadcast to other
        tensors with inputs ``new_inputs``.
    :rtype: tuple
    """
    assert isinstance(new_inputs, OrderedDict)
    assert isinstance(x, (Number, Tensor))
    assert all(isinstance(d.dtype, integer_types) for d in x.inputs.values())

    data = x.data
    if isinstance(x, Number):
        return data

    old_inputs = x.inputs
    if old_inputs == new_inputs:
        return data

    # Permute squashed input dims.
    x_keys = tuple(old_inputs)
    data = data.permute(tuple(x_keys.index(k) for k in new_inputs if k in old_inputs) +
                        tuple(range(len(old_inputs), data.dim())))

    # Unsquash multivariate input dims by filling in ones.
    data = data.reshape(tuple(old_inputs[k].dtype if k in old_inputs else 1 for k in new_inputs) +
                        x.output.shape)
    return data


def align_tensors(*args):
    r"""
    Permute multiple tensors before applying a broadcasted op.

    This is mainly useful for implementing eager funsor operations.

    :param funsor.terms.Funsor \*args: Multiple :class:`Tensor`s and
        :class:`~funsor.terms.Number`s.
    :return: a pair ``(inputs, tensors)`` where tensors are all
        :class:`torch.Tensor`s that can be broadcast together to a single data
        with given ``inputs``.
    :rtype: tuple
    """
    inputs = OrderedDict()
    for x in args:
        inputs.update(x.inputs)
    tensors = [align_tensor(inputs, x) for x in args]
    return inputs, tensors


class TensorMeta(FunsorMeta):
    """
    Wrapper to fill in default args and convert between OrderedDict and tuple.
    """
    def __call__(cls, data, inputs=None, dtype="real"):
        if inputs is None:
            inputs = tuple()
        elif isinstance(inputs, OrderedDict):
            inputs = tuple(inputs.items())
        return super(TensorMeta, cls).__call__(data, inputs, dtype)


@add_metaclass(TensorMeta)
class Tensor(Funsor):
    """
    Funsor backed by a PyTorch Tensor.

    :param tuple dims: A tuple of strings of dimension names.
    :param torch.Tensor data: A PyTorch tensor of appropriate shape.
    """
    def __init__(self, data, inputs=None, dtype="real"):
        assert isinstance(data, torch.Tensor)
        assert isinstance(inputs, tuple)
        assert len(inputs) <= data.dim()
        for (k, d), size in zip(inputs, data.shape):
            assert d.dtype == size
        inputs = OrderedDict(inputs)
        output = Domain(data.shape[len(inputs):], dtype)
        super(Tensor, self).__init__(inputs, output)
        self.data = data

    def __repr__(self):
        if self.output != "real":
            return 'Tensor({}, {}, {})'.format(self.data, self.inputs, repr(self.dtype))
        elif self.inputs:
            return 'Tensor({}, {})'.format(self.data, self.inputs)
        else:
            return 'Tensor({})'.format(self.data)

    def __str__(self):
        if self.dtype != "real":
            return 'Tensor({}, {}, {})'.format(self.data, self.inputs, repr(self.dtype))
        elif self.inputs:
            return 'Tensor({}, {})'.format(self.data, self.inputs)
        else:
            return str(self.data)

    def __int__(self):
        return int(self.data)

    def __float__(self):
        return float(self.data)

    def __bool__(self):
        return bool(self.data)

    def item(self):
        return self.data.item()

    def align(self, names):
        assert isinstance(names, tuple)
        assert all(name in self.inputs for name in names)
        if not names or names == tuple(self.inputs):
            return self
        inputs = OrderedDict((name, self.inputs[name]) for name in names)
        inputs.update(self.inputs)

        if any(d.shape for d in self.inputs.values()):
            raise NotImplementedError("TODO: Implement align with vector indices.")
        old_dims = tuple(self.inputs)
        new_dims = tuple(inputs)
        data = self.data.permute(tuple(old_dims.index(d) for d in new_dims))
        return Tensor(data, inputs, self.dtype)

    def eager_subs(self, subs):
        assert isinstance(subs, tuple)
        subs = {k: materialize(v) for k, v in subs if k in self.inputs}
        if not subs:
            return self

        # Compute result shapes.
        inputs = OrderedDict()
        for k, domain in self.inputs.items():
            if k in subs:
                inputs.update(subs[k].inputs)
            else:
                inputs[k] = domain

        # Construct a dict with each input's positional dim,
        # counting from the right so as to support broadcasting.
        total_size = len(inputs) + len(self.output.shape)  # Assumes only scalar indices.
        new_dims = {}
        for k, domain in inputs.items():
            assert not domain.shape
            new_dims[k] = len(new_dims) - total_size

        # Use advanced indexing to construct a simultaneous substitution.
        index = []
        for k, domain in self.inputs.items():
            if k in subs:
                v = subs.get(k)
                if isinstance(v, Number):
                    index.append(int(v.data))
                else:
                    # Permute and expand v.data to end up at new_dims.
                    assert isinstance(v, Tensor)
                    v = v.align(tuple(k2 for k2 in inputs if k2 in v.inputs))
                    assert isinstance(v, Tensor)
                    v_shape = [1] * total_size
                    for k2, size in zip(v.inputs, v.data.shape):
                        v_shape[new_dims[k2]] = size
                    index.append(v.data.reshape(tuple(v_shape)))
            else:
                # Construct a [:] slice for this preserved input.
                offset_from_right = -1 - new_dims[k]
                index.append(torch.arange(domain.dtype).reshape(
                    (-1,) + (1,) * offset_from_right))

        # Construct a [:] slice for the output.
        for i, size in enumerate(self.output.shape):
            offset_from_right = len(self.output.shape) - i - 1
            index.append(torch.arange(size).reshape(
                (-1,) + (1,) * offset_from_right))

        data = self.data[tuple(index)]
        return Tensor(data, inputs, self.dtype)

    def eager_unary(self, op):
        dtype = find_domain(op, self.output).dtype
        if op in REDUCE_OP_TO_TORCH:
            batch_dim = len(self.data.shape) - len(self.output.shape)
            data = self.data.reshape(self.data.shape[:batch_dim] + (-1,))
            data = REDUCE_OP_TO_TORCH[op](data, -1)
            if op is ops.min or op is ops.max:
                data = data[0]
            return Tensor(data, self.inputs, dtype)
        return Tensor(op(self.data), self.inputs, dtype)

    def eager_reduce(self, op, reduced_vars):
        if op in REDUCE_OP_TO_TORCH:
            torch_op = REDUCE_OP_TO_TORCH[op]
            assert isinstance(reduced_vars, frozenset)
            self_vars = frozenset(self.inputs)
            reduced_vars = reduced_vars & self_vars
            if reduced_vars == self_vars and not self.output.shape:
                # Reduce all dims at once.
                if op is ops.logaddexp:
                    # work around missing torch.Tensor.logsumexp()
                    data = self.data.reshape(-1).logsumexp(0)
                    return Tensor(data, dtype=self.dtype)
                return Tensor(torch_op(self.data), dtype=self.dtype)

            # Reduce one dim at a time.
            data = self.data
            offset = 0
            for k, domain in self.inputs.items():
                if k in reduced_vars:
                    assert not domain.shape
                    data = torch_op(data, dim=offset)
                    if op is ops.min or op is ops.max:
                        data = data[0]
                else:
                    offset += 1
            inputs = OrderedDict((k, v) for k, v in self.inputs.items()
                                 if k not in reduced_vars)
            return Tensor(data, inputs, self.dtype)
        return super(Tensor, self).eager_reduce(op, reduced_vars)

    def unscaled_sample(self, sampled_vars, sample_inputs=None):
        assert self.output == reals()
        sampled_vars = sampled_vars.intersection(self.inputs)
        if not sampled_vars:
            return self

        # Partition inputs into sample_inputs + batch_inputs + event_inputs.
        if sample_inputs is None:
            sample_inputs = OrderedDict()
        else:
            sample_inputs = OrderedDict((k, d) for k, d in sample_inputs.items()
                                        if k not in self.inputs)
        sample_shape = tuple(int(d.dtype) for d in sample_inputs.values())
        batch_inputs = OrderedDict((k, d) for k, d in self.inputs.items() if k not in sampled_vars)
        event_inputs = OrderedDict((k, d) for k, d in self.inputs.items() if k in sampled_vars)
        be_inputs = batch_inputs.copy()
        be_inputs.update(event_inputs)
        sb_inputs = sample_inputs.copy()
        sb_inputs.update(batch_inputs)

        # Sample all variables in a single Categorical call.
        logits = align_tensor(be_inputs, self)
        batch_shape = logits.shape[:len(batch_inputs)]
        flat_logits = logits.reshape(batch_shape + (-1,))
        sample_shape = tuple(d.dtype for d in sample_inputs.values())
        flat_sample = torch.distributions.Categorical(logits=flat_logits).sample(sample_shape)
        assert flat_sample.shape == sample_shape + batch_shape
        results = []
        mod_sample = flat_sample
        for name, domain in reversed(list(event_inputs.items())):
            size = domain.dtype
            point = Tensor(mod_sample % size, sb_inputs, size)
            mod_sample = mod_sample / size
            results.append(Delta(name, point))

        # Account for the log normalizer factor.
        # Derivation: Let f be a nonnormalized distribution (a funsor), and
        #   consider operations in linear space (source code is in log space).
        #   Let x0 ~ f/|f| be a monte carlo sample from a normalized f/|f|.
        #                              f(x0) / |f|      # dice numerator
        #   Let g = delta(x=x0) |f| -----------------
        #                           detach(f(x0)/|f|)   # dice denominator
        #                       |detach(f)| f(x0)
        #         = delta(x=x0) -----------------  be a dice approximation of f.
        #                         detach(f(x0))
        #   Then g is an unbiased estimator of f in value and all derivatives.
        #   In the special case f = detach(f), we can simplify to
        #       g = delta(x=x0) |f|.
        if flat_logits.requires_grad:
            # Apply a dice factor to preserve differentiability.
            index = [torch.arange(n).reshape((n,) + (1,) * (flat_logits.dim() - i - 2))
                     for i, n in enumerate(flat_logits.shape[:-1])]
            index.append(flat_sample)
            log_prob = flat_logits[index]
            assert log_prob.shape == flat_sample.shape
            results.append(Tensor(flat_logits.detach().logsumexp(-1) +
                                  (log_prob - log_prob.detach()), sb_inputs))
        else:
            # This is the special case f = detach(f).
            results.append(Tensor(flat_logits.logsumexp(-1), batch_inputs))

        return reduce(ops.add, results)


@dispatch(torch.Tensor)
def to_funsor(x):
    return Tensor(x)


@dispatch(torch.Tensor, object)
def to_funsor(x, dtype):
    return Tensor(x, dtype=dtype)


@to_data.register(Tensor)
def _to_data_tensor(x):
    if x.inputs:
        raise ValueError("cannot convert Tensor to a data due to lazy inputs: {}"
                         .format(set(x.inputs)))
    return x.data


@eager.register(Binary, Op, Tensor, Number)
def eager_binary_tensor_number(op, lhs, rhs):
    data = op(lhs.data, rhs.data)
    return Tensor(data, lhs.inputs, lhs.dtype)


@eager.register(Binary, Op, Number, Tensor)
def eager_binary_number_tensor(op, lhs, rhs):
    data = op(lhs.data, rhs.data)
    return Tensor(data, rhs.inputs, rhs.dtype)


@eager.register(Binary, Op, Tensor, Tensor)
def eager_binary_tensor_tensor(op, lhs, rhs):
    # Compute inputs and outputs.
    dtype = find_domain(op, lhs.output, rhs.output).dtype
    if lhs.inputs == rhs.inputs:
        inputs = lhs.inputs
        lhs_data, rhs_data = lhs.data, rhs.data
    else:
        inputs, (lhs_data, rhs_data) = align_tensors(lhs, rhs)

    # Reshape to support broadcasting of output shape.
    if inputs:
        lhs_dim = len(lhs.output.shape)
        rhs_dim = len(rhs.output.shape)
        if lhs_dim < rhs_dim:
            cut = lhs_data.dim() - lhs_dim
            shape = lhs_data.shape
            shape = shape[:cut] + (1,) * (rhs_dim - lhs_dim) + shape[cut:]
            lhs_data = lhs_data.reshape(shape)
        elif rhs_dim < lhs_dim:
            cut = rhs_data.dim() - rhs_dim
            shape = rhs_data.shape
            shape = shape[:cut] + (1,) * (lhs_dim - rhs_dim) + shape[cut:]
            rhs_data = rhs_data.reshape(shape)

    data = op(lhs_data, rhs_data)
    return Tensor(data, inputs, dtype)


@eager.register(Binary, GetitemOp, Tensor, Number)
def eager_getitem_tensor_number(op, lhs, rhs):
    index = [slice(None)] * (len(lhs.inputs) + op.offset)
    index.append(rhs.data)
    index = tuple(index)
    data = lhs.data[index]
    return Tensor(data, lhs.inputs, lhs.dtype)


@eager.register(Binary, GetitemOp, Tensor, Variable)
def eager_getitem_tensor_variable(op, lhs, rhs):
    assert op.offset < len(lhs.output.shape)
    assert rhs.output == bint(lhs.output.shape[op.offset])
    assert rhs.name not in lhs.inputs

    # Convert a positional event dimension to a named batch dimension.
    inputs = lhs.inputs.copy()
    inputs[rhs.name] = rhs.output
    data = lhs.data
    target_dim = len(lhs.inputs)
    source_dim = target_dim + op.offset
    if target_dim != source_dim:
        perm = list(range(data.dim()))
        del perm[source_dim]
        perm.insert(target_dim, source_dim)
        data = data.permute(*perm)
    return Tensor(data, inputs, lhs.dtype)


@eager.register(Binary, GetitemOp, Tensor, Tensor)
def eager_getitem_tensor_tensor(op, lhs, rhs):
    assert op.offset < len(lhs.output.shape)
    assert rhs.output == bint(lhs.output.shape[op.offset])

    # Compute inputs and outputs.
    if lhs.inputs == rhs.inputs:
        inputs, lhs_data, rhs_data = lhs.inputs, lhs.data, rhs.data
    else:
        inputs, (lhs_data, rhs_data) = align_tensors(lhs, rhs)
    if len(lhs.output.shape) > 1:
        rhs_data = rhs_data.reshape(rhs_data.shape + (1,) * (len(lhs.output.shape) - 1))

    # Perform advanced indexing.
    target_dim = len(lhs.inputs) + op.offset
    index = [None] * lhs_data.dim()
    for i in range(target_dim):
        index[i] = torch.arange(lhs_data.size(i)).reshape((-1,) + (1,) * (lhs_data.dim() - i - 2))
    index[target_dim] = rhs_data
    for i in range(1 + target_dim, lhs_data.dim()):
        index[i] = torch.arange(lhs_data.size(i)).reshape((-1,) + (1,) * (lhs_data.dim() - i - 1))
    data = lhs_data[tuple(index)]
    return Tensor(data, inputs, lhs.dtype)


<<<<<<< HEAD
@eager.register(Lambda, Variable, Tensor)
def eager_lambda(var, expr):
    inputs = expr.inputs.copy()
    if var.name in inputs:
        inputs.pop(var.name)
        inputs[var.name] = var.output
        data = align_tensor(inputs, expr)
        inputs.pop(var.name)
    else:
        data = expr.data
        shape = data.shape
        dim = len(shape) - len(expr.output.shape)
        data = data.reshape(shape[:dim] + (1,) + shape[dim:])
        data = data.expand(shape[:dim] + (var.dtype,) + shape[dim:])
    return Tensor(data, inputs, expr.dtype)


@eager.register(Contract, Tensor, Tensor, frozenset)
=======
@eager.register(Contract, AssociativeOp, AssociativeOp, Tensor, Tensor, frozenset)
>>>>>>> bddcc2c0
@contractor
def eager_contract(sum_op, prod_op, lhs, rhs, reduced_vars):
    if (sum_op, prod_op) == (ops.add, ops.mul):
        backend = "torch"
    elif (sum_op, prod_op) == (ops.logaddexp, ops.add):
        backend = "pyro.ops.einsum.torch_log"
    else:
        return prod_op(lhs, rhs).reduce(sum_op, reduced_vars)

    inputs = OrderedDict((k, d) for t in (lhs, rhs)
                         for k, d in t.inputs.items() if k not in reduced_vars)

    data = opt_einsum.contract(lhs.data, list(lhs.inputs),
                               rhs.data, list(rhs.inputs),
                               list(inputs), backend=backend)
    dtype = find_domain(prod_op, lhs.output, rhs.output).dtype
    return Tensor(data, inputs, dtype)


@monte_carlo.register(Integrate, Tensor, Tensor, frozenset)
@integrator
def eager_integrate(log_measure, integrand, reduced_vars):
    return Contract(log_measure.exp(), integrand, reduced_vars)


@monte_carlo.register(Integrate, Tensor, Funsor, frozenset)
@integrator
def monte_carlo_integrate(log_measure, integrand, reduced_vars):
    log_measure = log_measure.sample(reduced_vars, monte_carlo.sample_inputs)
    reduced_vars = reduced_vars | frozenset(monte_carlo.sample_inputs)
    return Integrate(log_measure, integrand, reduced_vars)


def arange(name, size):
    """
    Helper to create a named :func:`torch.arange` funsor.

    :param str name: A variable name.
    :param int size: A size.
    :rtype: Tensor
    """
    data = torch.arange(size)
    inputs = OrderedDict([(name, bint(size))])
    return Tensor(data, inputs, dtype=size)


def materialize(x):
    """
    Attempt to convert a Funsor to a :class:`~funsor.terms.Number` or
    :class:`Tensor` by substituting :func:`arange`s into its free variables.
    """
    assert isinstance(x, Funsor)
    if isinstance(x, (Number, Tensor)):
        return x
    subs = []
    for name, domain in x.inputs.items():
        if isinstance(domain.dtype, integer_types):
            subs.append((name, arange(name, domain.dtype)))
    subs = tuple(subs)
    return Subs(x, subs)


class LazyTuple(tuple):
    def __call__(self, *args, **kwargs):
        return LazyTuple(x(*args, **kwargs) for x in self)


class Function(Funsor):
    r"""
    Funsor wrapped by a PyTorch function.

    Functions are assumed to support broadcasting and can be eagerly evaluated
    on funsors with free variables of int type (i.e. batch dimensions).

    :class:`Function`s are usually created via the :func:`function` decorator.

    :param callable fn: A PyTorch function to wrap.
    :param funsor.domains.Domain output: An output domain.
    :param Funsor args: Funsor arguments.
    """
    def __init__(self, fn, output, args):
        assert callable(fn)
        assert isinstance(args, tuple)
        inputs = OrderedDict()
        for arg in args:
            assert isinstance(arg, Funsor)
            inputs.update(arg.inputs)
        super(Function, self).__init__(inputs, output)
        self.fn = fn
        self.args = args

    def __repr__(self):
        return '{}({}, {}, {})'.format(type(self).__name__, self.fn.__name__,
                                       repr(self.output), repr(self.args))

    def __str__(self):
        return '{}({}, {}, {})'.format(type(self).__name__, self.fn.__name__,
                                       str(self.output), str(self.args))

    def eager_subs(self, subs):
        if not any(k in self.inputs for k, v in subs):
            return self
        args = tuple(Subs(arg, subs) for arg in self.args)
        return Function(self.fn, self.output, args)


@eager.register(Function, object, Domain, tuple)
def eager_function(fn, output, args):
    if not all(isinstance(arg, (Number, Tensor)) for arg in args):
        return None  # defer to default implementation
    inputs, tensors = align_tensors(*args)
    data = fn(*tensors)
    result = Tensor(data, inputs, dtype=output.dtype)
    assert result.output == output
    return result


def _select(fn, i, *args):
    result = fn(*args)
    assert isinstance(result, tuple)
    return result[i]


def _nested_function(fn, args, output):
    if isinstance(output, Domain):
        return Function(fn, output, args)
    elif isinstance(output, tuple):
        result = []
        for i, output_i in enumerate(output):
            fn_i = functools.partial(_select, fn, i)
            fn_i.__name__ = "{}_{}".format(fn_i, i)
            result.append(_nested_function(fn_i, args, output_i))
        return LazyTuple(result)
    raise TypeError("Invalid output: {}".format(output))


class _Memoized(object):
    def __init__(self, fn):
        self.fn = fn
        self._cache = None

    def __call__(self, *args):
        if self._cache is not None:
            old_args, old_result = self._cache
            if all(x is y for x, y in zip(args, old_args)):
                return old_result
        result = self.fn(*args)
        self._cache = args, result
        return result

    @property
    def __name__(self):
        return self.fn.__name__


def _function(inputs, output, fn):
    if isinstance(fn, torch.nn.Module):
        names = getargspec(fn.forward)[0][1:]
    else:
        names = getargspec(fn)[0]
    args = tuple(Variable(name, domain) for (name, domain) in zip(names, inputs))
    assert len(args) == len(inputs)
    if not isinstance(output, Domain):
        assert isinstance(output, tuple)
        # Memoize multiple-output functions so that invocations can be shared among
        # all outputs. This is not foolproof, but does work in simple situations.
        fn = _Memoized(fn)
    return _nested_function(fn, args, output)


def function(*signature):
    r"""
    Decorator to wrap a PyTorch function.

    Example::

        @funsor.torch.function(reals(3,4), reals(4,5), reals(3,5))
        def matmul(x, y):
            return torch.matmul(x, y)

        @funsor.torch.function(reals(10), reals(10, 10), reals())
        def mvn_log_prob(loc, scale_tril, x):
            d = torch.distributions.MultivariateNormal(loc, scale_tril)
            return d.log_prob(x)

    To support functions that output nested tuples of tensors, specify a nested
    tuple of output types, for example:

        @funsor.torch.function(reals(8), (reals(), bint(8)))
        def max_and_argmax(x):
            return torch.max(x, dim=-1)

    :param \*signature: A sequence if input domains followed by a final output
        domain.
    """
    assert signature
    inputs, output = signature[:-1], signature[-1]
    assert all(isinstance(d, Domain) for d in inputs)
    assert isinstance(output, (Domain, tuple))
    return functools.partial(_function, inputs, output)


def torch_einsum(equation, *operands):
    """
    Wrapper around :func:`torch.einsum` to operate on real-valued Funsors.

    Note this operates only on the ``output`` tensor. To perform sum-product
    contractions on named dimensions, instead use ``+`` and
    :class:`~funsor.terms.Reduce`.
    """
    assert isinstance(equation, str)
    assert isinstance(operands, tuple)
    for x in operands:
        assert isinstance(x, Funsor)
        assert x.dtype == 'real'
    inputs, output = equation.split('->')
    inputs = inputs.split(',')
    sizes = {dim: size
             for input_, operand in zip(inputs, operands)
             for dim, size in zip(input_, operand.output.shape)}
    output = reals(*(sizes[dim] for dim in output))
    fn = functools.partial(torch.einsum, equation)
    return Function(fn, output, operands)


################################################################################
# Register Ops
################################################################################

@ops.abs.register(torch.Tensor)
def _abs(x):
    return x.abs()


@ops.sqrt.register(torch.Tensor)
def _sqrt(x):
    return x.sqrt()


@ops.exp.register(torch.Tensor)
def _exp(x):
    return x.exp()


@ops.log.register(torch.Tensor)
def _log(x):
    if x.dtype in (torch.uint8, torch.long):
        x = x.float()
    return x.log()


@ops.log1p.register(torch.Tensor)
def _log1p(x):
    return x.log1p()


@ops.pow.register(object, torch.Tensor)
def _pow(x, y):
    result = x ** y
    # work around shape bug https://github.com/pytorch/pytorch/issues/16685
    return result.reshape(y.shape)


@ops.pow.register(torch.Tensor, (object, torch.Tensor))
def _pow(x, y):
    return x ** y


@ops.min.register(torch.Tensor, torch.Tensor)
def _min(x, y):
    return torch.min(x, y)


@ops.min.register(object, torch.Tensor)
def _min(x, y):
    return y.clamp(max=x)


@ops.min.register(torch.Tensor, object)
def _min(x, y):
    return x.clamp(max=y)


@ops.max.register(torch.Tensor, torch.Tensor)
def _max(x, y):
    return torch.max(x, y)


@ops.max.register(object, torch.Tensor)
def _max(x, y):
    return y.clamp(min=x)


@ops.max.register(torch.Tensor, object)
def _max(x, y):
    return x.clamp(min=y)


@ops.reciprocal.register(torch.Tensor)
def _reciprocal(x):
    result = x.reciprocal()
    result.clamp_(max=torch.finfo(result.dtype).max)
    return result


@ops.safesub.register(object, torch.Tensor)
def _safesub(x, y):
    try:
        return x + -y.clamp(max=torch.finfo(y.dtype).max)
    except TypeError:
        return x + -y.clamp(max=torch.iinfo(y.dtype).max)


@ops.safediv.register(object, torch.Tensor)
def _safediv(x, y):
    try:
        return x * y.reciprocal().clamp(max=torch.finfo(y.dtype).max)
    except TypeError:
        return x * y.reciprocal().clamp(max=torch.iinfo(y.dtype).max)


REDUCE_OP_TO_TORCH = {
    ops.add: torch.sum,
    ops.mul: torch.prod,
    ops.and_: torch.all,
    ops.or_: torch.any,
    ops.logaddexp: torch.logsumexp,
    ops.min: torch.min,
    ops.max: torch.max,
}


__all__ = [
    'Function',
    'REDUCE_OP_TO_TORCH',
    'Tensor',
    'align_tensor',
    'align_tensors',
    'arange',
    'function',
    'materialize',
    'torch_einsum',
]<|MERGE_RESOLUTION|>--- conflicted
+++ resolved
@@ -17,11 +17,7 @@
 from funsor.montecarlo import monte_carlo
 from funsor.ops import AssociativeOp, GetitemOp, Op
 from funsor.six import getargspec
-<<<<<<< HEAD
-from funsor.terms import Binary, Funsor, FunsorMeta, Lambda, Number, Variable, eager, to_data, to_funsor
-=======
-from funsor.terms import Binary, Funsor, FunsorMeta, Number, Subs, Variable, eager, to_data, to_funsor
->>>>>>> bddcc2c0
+from funsor.terms import Binary, Funsor, FunsorMeta, Lambda, Number, Subs, Variable, eager, to_data, to_funsor
 
 
 def align_tensor(new_inputs, x):
@@ -423,7 +419,6 @@
     return Tensor(data, inputs, lhs.dtype)
 
 
-<<<<<<< HEAD
 @eager.register(Lambda, Variable, Tensor)
 def eager_lambda(var, expr):
     inputs = expr.inputs.copy()
@@ -441,10 +436,7 @@
     return Tensor(data, inputs, expr.dtype)
 
 
-@eager.register(Contract, Tensor, Tensor, frozenset)
-=======
 @eager.register(Contract, AssociativeOp, AssociativeOp, Tensor, Tensor, frozenset)
->>>>>>> bddcc2c0
 @contractor
 def eager_contract(sum_op, prod_op, lhs, rhs, reduced_vars):
     if (sum_op, prod_op) == (ops.add, ops.mul):
