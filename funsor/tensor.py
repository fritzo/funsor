--- conflicted
+++ resolved
@@ -17,11 +17,7 @@
 import funsor
 import funsor.ops as ops
 from funsor.delta import Delta
-<<<<<<< HEAD
-from funsor.domains import Bint, BintType, Domain, Real, Reals, RealsType, find_domain, make_domain
-=======
-from funsor.domains import Array, ArrayType, bint, find_domain, reals
->>>>>>> 7dce5d20
+from funsor.domains import Array, ArrayType, Bint, Real, Reals, find_domain
 from funsor.ops import GetitemOp, MatmulOp, Op, ReshapeOp
 from funsor.terms import (
     Binary,
@@ -812,11 +808,7 @@
     out[-1] = i, line + ")"
 
 
-<<<<<<< HEAD
-@eager.register(Function, object, (BintType, RealsType), tuple)
-=======
 @eager.register(Function, object, ArrayType, tuple)
->>>>>>> 7dce5d20
 def eager_function(fn, output, args):
     if not all(isinstance(arg, (Number, Tensor)) for arg in args):
         return None  # defer to default implementation
@@ -834,11 +826,7 @@
 
 
 def _nested_function(fn, args, output):
-<<<<<<< HEAD
-    if isinstance(output, (BintType, RealsType)):
-=======
     if isinstance(output, ArrayType):
->>>>>>> 7dce5d20
         return Function(fn, output, args)
     elif output.__origin__ in (tuple, typing.Tuple):
         result = []
@@ -885,11 +873,7 @@
         args = tuple(Variable(name, domain)
                      for (name, domain) in zip(names, inputs))
     assert len(args) == len(inputs)
-<<<<<<< HEAD
-    if not isinstance(output, (BintType, RealsType)):
-=======
     if not isinstance(output, ArrayType):
->>>>>>> 7dce5d20
         assert output.__origin__ in (tuple, typing.Tuple)
         # Memoize multiple-output functions so that invocations can be shared among
         # all outputs. This is not foolproof, but does work in simple situations.
@@ -899,11 +883,7 @@
 
 def _tuple_to_Tuple(tp):
     if isinstance(tp, tuple):
-<<<<<<< HEAD
         warnings.warn("tuple types like (Real, Reals[2]) are deprecated, "
-=======
-        warnings.warn("tuple types like (reals(), reals(2)) are deprecated, "
->>>>>>> 7dce5d20
                       "use Tuple[Real, Reals[2]] instead",
                       DeprecationWarning)
         tp = tuple(map(_tuple_to_Tuple, tp))
@@ -946,34 +926,20 @@
     assert signature
     if len(signature) == 1:
         fn = signature[0]
-<<<<<<< HEAD
-        if callable(fn) and not isinstance(fn, Domain):
-            # Usage: @function
-            inputs = typing.get_type_hints(fn)
-            output = inputs.pop("return")
-            assert all(isinstance(d, Domain) for d in inputs.values())
-            assert (isinstance(output, (Domain, tuple)) or
-=======
         if callable(fn) and not isinstance(fn, ArrayType):
             # Usage: @function
             inputs = typing.get_type_hints(fn)
             output = inputs.pop("return")
             assert all(isinstance(d, ArrayType) for d in inputs.values())
             assert (isinstance(output, (ArrayType, tuple)) or
->>>>>>> 7dce5d20
                     output.__origin__ in (tuple, typing.Tuple))
             return _function(inputs, output, fn)
     # Usage @function(input1, ..., inputN, output)
     inputs, output = signature[:-1], signature[-1]
     output = _tuple_to_Tuple(output)
-<<<<<<< HEAD
-    assert all(isinstance(d, Domain) for d in inputs)
-    assert isinstance(output, (Domain, tuple)) or output.__origin__ == tuple
-=======
     assert all(isinstance(d, ArrayType) for d in inputs)
     assert (isinstance(output, (ArrayType, tuple)) or
             output.__origin__ in (tuple, typing.Tuple))
->>>>>>> 7dce5d20
     return functools.partial(_function, inputs, output)
 
 
