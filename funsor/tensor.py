# Copyright Contributors to the Pyro project.
# SPDX-License-Identifier: Apache-2.0

import functools
import itertools
import warnings
from collections import OrderedDict
from contextlib import contextmanager
from functools import reduce

import jax.numpy as np
import opt_einsum
from multipledispatch import dispatch
from multipledispatch.variadic import Variadic

import funsor.ops as ops
from funsor.delta import Delta
from funsor.domains import Domain, bint, find_domain, reals
from funsor.numpy import array
from funsor.ops import GetitemOp, MatmulOp, Op, ReshapeOp
from funsor.terms import (
    Binary,
    Funsor,
    FunsorMeta,
    Lambda,
    Number,
    Slice,
    Unary,
    Variable,
    eager,
    substitute,
    to_data,
    to_funsor
)
<<<<<<< HEAD
from funsor.util import getargspec, quote


numeric_array = (torch.Tensor, array)
_DEFAULT_TENSOR_TYPE = torch.float32


def set_default_tensor_type(dtype):
    global _DEFAULT_TENSOR_TYPE
    _DEFAULT_TENSOR_TYPE = dtype
=======
from funsor.util import getargspec, get_backend, get_tracing_state, is_nn_module, quote
>>>>>>> 812923a2


def get_default_prototype():
    backend = get_backend()
    if backend == "torch":
        import torch

        return torch.tensor([])
    else:
        return np.array([])


def _nameof(fn):
    return getattr(fn, '__name__', type(fn).__name__)


@contextmanager
def ignore_jit_warnings():
    with warnings.catch_warnings():
        if get_backend() == "torch":
            import torch

            warnings.filterwarnings("ignore", category=torch.jit.TracerWarning)
        yield


class TensorMeta(FunsorMeta):
    """
    Wrapper to fill in default args and convert between OrderedDict and tuple.
    """
    def __call__(cls, data, inputs=None, dtype="real"):
        if inputs is None:
            inputs = tuple()
        elif isinstance(inputs, OrderedDict):
            inputs = tuple(inputs.items())
        return super(TensorMeta, cls).__call__(data, inputs, dtype)


class Tensor(Funsor, metaclass=TensorMeta):
    """
    Funsor backed by a PyTorch Tensor or a NumPy ndarray.

    This follows the :mod:`torch.distributions` convention of arranging
    named "batch" dimensions on the left and remaining "event" dimensions
    on the right. The output shape is determined by all remaining dims.
    For example::

        data = torch.zeros(5,4,3,2)
        x = Tensor(data, OrderedDict([("i", bint(5)), ("j", bint(4))]))
        assert x.output == reals(3, 2)

    Operators like ``matmul`` and ``.sum()`` operate only on the output shape,
    and will not change the named inputs.

   :param numeric_array data: A PyTorch tensor or NumPy ndarray.
    :param OrderedDict inputs: An optional mapping from input name (str) to
        datatype (:class:`~funsor.domains.Domain` ). Defaults to empty.
    :param dtype: optional output datatype. Defaults to "real".
    :type dtype: int or the string "real".
    """
    def __init__(self, data, inputs=None, dtype="real"):
        assert ops.is_numeric_array(data)
        assert isinstance(inputs, tuple)
        if not get_tracing_state():
            assert len(inputs) <= len(data.shape)
            for (k, d), size in zip(inputs, data.shape):
                assert d.dtype == size
        inputs = OrderedDict(inputs)
        output = Domain(data.shape[len(inputs):], dtype)
        fresh = frozenset(inputs.keys())
        bound = frozenset()
        super(Tensor, self).__init__(inputs, output, fresh, bound)
        self.data = data

    def __repr__(self):
        if self.output != "real":
            return 'Tensor({}, {}, {})'.format(self.data, self.inputs, repr(self.dtype))
        elif self.inputs:
            return 'Tensor({}, {})'.format(self.data, self.inputs)
        else:
            return 'Tensor({})'.format(self.data)

    def __str__(self):
        if self.dtype != "real":
            return 'Tensor({}, {}, {})'.format(self.data, self.inputs, repr(self.dtype))
        elif self.inputs:
            return 'Tensor({}, {})'.format(self.data, self.inputs)
        else:
            return str(self.data)

    def __int__(self):
        return int(self.data)

    def __float__(self):
        return float(self.data)

    def __bool__(self):
        return bool(self.data)

    def item(self):
        return self.data.item()

    def clamp_finite(self):
        finfo = ops.finfo(self.data)
        data = ops.clamp(self.data, finfo.min, finfo.max)
        return Tensor(data, self.inputs, self.dtype)

    @property
    def requires_grad(self):
        # NB: numpy does not have attribute requires_grad
        return getattr(self.data, "requires_grad", None)

    def align(self, names):
        assert isinstance(names, tuple)
        assert all(name in self.inputs for name in names)
        if not names or names == tuple(self.inputs):
            return self

        inputs = OrderedDict((name, self.inputs[name]) for name in names)
        inputs.update(self.inputs)
        old_dims = tuple(self.inputs)
        new_dims = tuple(inputs)
        permutation = tuple(old_dims.index(d) for d in new_dims)
        permutation = permutation + tuple(range(len(permutation), len(permutation) + len(self.output.shape)))
        data = ops.permute(self.data, permutation)
        return Tensor(data, inputs, self.dtype)

    def eager_subs(self, subs):
        assert isinstance(subs, tuple)
        subs = OrderedDict((k, to_funsor(v, self.inputs[k]))
                           for k, v in subs if k in self.inputs)
        if not subs:
            return self

        # Handle renaming to enable cons hashing, and
        # handle slicing to avoid copying data.
        if any(isinstance(v, (Variable, Slice)) for v in subs.values()):
            slices = None
            inputs = OrderedDict()
            for i, (k, d) in enumerate(self.inputs.items()):
                if k in subs:
                    v = subs[k]
                    if isinstance(v, Variable):
                        del subs[k]
                        k = v.name
                    elif isinstance(v, Slice):
                        del subs[k]
                        k = v.name
                        d = v.inputs[v.name]
                        if slices is None:
                            slices = [slice(None)] * len(self.data.shape)
                        slices[i] = v.slice
                inputs[k] = d
            data = self.data[tuple(slices)] if slices else self.data
            result = Tensor(data, inputs, self.dtype)
            return result.eager_subs(tuple(subs.items()))

        # materialize after checking for renaming case
        subs = OrderedDict((k, self.materialize(v)) for k, v in subs.items())

        # Compute result shapes.
        inputs = OrderedDict()
        for k, domain in self.inputs.items():
            if k in subs:
                inputs.update(subs[k].inputs)
            else:
                inputs[k] = domain

        # Construct a dict with each input's positional dim,
        # counting from the right so as to support broadcasting.
        total_size = len(inputs) + len(self.output.shape)  # Assumes only scalar indices.
        new_dims = {}
        for k, domain in inputs.items():
            assert not domain.shape
            new_dims[k] = len(new_dims) - total_size

        # Use advanced indexing to construct a simultaneous substitution.
        index = []
        for k, domain in self.inputs.items():
            if k in subs:
                v = subs.get(k)
                if isinstance(v, Number):
                    index.append(int(v.data))
                else:
                    # Permute and expand v.data to end up at new_dims.
                    assert isinstance(v, Tensor)
                    v = v.align(tuple(k2 for k2 in inputs if k2 in v.inputs))
                    assert isinstance(v, Tensor)
                    v_shape = [1] * total_size
                    for k2, size in zip(v.inputs, v.data.shape):
                        v_shape[new_dims[k2]] = size
                    index.append(v.data.reshape(tuple(v_shape)))
            else:
                # Construct a [:] slice for this preserved input.
                offset_from_right = -1 - new_dims[k]
                index.append(ops.new_arange(self.data, domain.dtype).reshape(
                    (-1,) + (1,) * offset_from_right))

        # Construct a [:] slice for the output.
        for i, size in enumerate(self.output.shape):
            offset_from_right = len(self.output.shape) - i - 1
            index.append(ops.new_arange(self.data, size).reshape(
                (-1,) + (1,) * offset_from_right))

        data = self.data[tuple(index)]
        return Tensor(data, inputs, self.dtype)

    def eager_unary(self, op):
        dtype = find_domain(op, self.output).dtype
        if op in REDUCE_OP_TO_NUMERIC:
            batch_dim = len(self.data.shape) - len(self.output.shape)
            data = self.data.reshape(self.data.shape[:batch_dim] + (-1,))
            data = REDUCE_OP_TO_NUMERIC[op](data, -1)
            return Tensor(data, self.inputs, dtype)
        return Tensor(op(self.data), self.inputs, dtype)

    def eager_reduce(self, op, reduced_vars):
        if op in REDUCE_OP_TO_NUMERIC:
            numeric_op = REDUCE_OP_TO_NUMERIC[op]
            assert isinstance(reduced_vars, frozenset)
            self_vars = frozenset(self.inputs)
            reduced_vars = reduced_vars & self_vars
            if reduced_vars == self_vars and not self.output.shape:
                return Tensor(numeric_op(self.data, None), dtype=self.dtype)

            # Reduce one dim at a time.
            data = self.data
            offset = 0
            for k, domain in self.inputs.items():
                if k in reduced_vars:
                    assert not domain.shape
                    data = numeric_op(data, offset)
                else:
                    offset += 1
            inputs = OrderedDict((k, v) for k, v in self.inputs.items()
                                 if k not in reduced_vars)
            return Tensor(data, inputs, self.dtype)
        return super(Tensor, self).eager_reduce(op, reduced_vars)

    # TODO: support a `key` kwarg to get samples from numpyro distributions
    def unscaled_sample(self, sampled_vars, sample_inputs):
        assert self.output == reals()
        sampled_vars = sampled_vars.intersection(self.inputs)
        if not sampled_vars:
            return self

        # Partition inputs into sample_inputs + batch_inputs + event_inputs.
        sample_inputs = OrderedDict((k, d) for k, d in sample_inputs.items()
                                    if k not in self.inputs)
        sample_shape = tuple(int(d.dtype) for d in sample_inputs.values())
        batch_inputs = OrderedDict((k, d) for k, d in self.inputs.items() if k not in sampled_vars)
        event_inputs = OrderedDict((k, d) for k, d in self.inputs.items() if k in sampled_vars)
        be_inputs = batch_inputs.copy()
        be_inputs.update(event_inputs)
        sb_inputs = sample_inputs.copy()
        sb_inputs.update(batch_inputs)

        # Sample all variables in a single Categorical call.
        logits = align_tensor(be_inputs, self)
        batch_shape = logits.shape[:len(batch_inputs)]
        flat_logits = logits.reshape(batch_shape + (-1,))
        sample_shape = tuple(d.dtype for d in sample_inputs.values())

        backend = get_backend()
        if backend == "torch":
            import torch

            flat_sample = torch.distributions.Categorical(logits=flat_logits).sample(sample_shape)
        elif backend == "jax":
            import jax
            import numpyro

            # TODO: use unscaled_sample key instead of random key here, this won't work under jit
            key = jax.random.PRNGKey(np.random.randint(0, np.iinfo(np.int32).max))
            flat_sample = numpyro.distributions.Categorical(logits=flat_logits).sample(key, sample_shape)
        else:  # default numpy backend
            assert backend == "numpy"
            shape = sample_shape + flat_logits.shape[:-1]
            logit_max = np.amax(flat_logits, -1, keepdims=True)
            probs = np.exp(flat_logits - logit_max)
            probs = probs / np.sum(probs, -1, keepdims=True)
            s = np.cumsum(probs, -1)
            r = np.random.rand(*shape)
            flat_sample = np.sum(s < np.expand_dims(r, -1), axis=-1)

        assert flat_sample.shape == sample_shape + batch_shape
        results = []
        mod_sample = flat_sample
        for name, domain in reversed(list(event_inputs.items())):
            size = domain.dtype
            point = Tensor(mod_sample % size, sb_inputs, size)
            mod_sample = mod_sample / size
            results.append(Delta(name, point))

        # Account for the log normalizer factor.
        # Derivation: Let f be a nonnormalized distribution (a funsor), and
        #   consider operations in linear space (source code is in log space).
        #   Let x0 ~ f/|f| be a monte carlo sample from a normalized f/|f|.
        #                              f(x0) / |f|      # dice numerator
        #   Let g = delta(x=x0) |f| -----------------
        #                           detach(f(x0)/|f|)   # dice denominator
        #                       |detach(f)| f(x0)
        #         = delta(x=x0) -----------------  be a dice approximation of f.
        #                         detach(f(x0))
        #   Then g is an unbiased estimator of f in value and all derivatives.
        #   In the special case f = detach(f), we can simplify to
        #       g = delta(x=x0) |f|.
        if (backend == "torch" and flat_logits.requires_grad) or backend == "jax":
            # Apply a dice factor to preserve differentiability.
            index = [ops.new_arange(self.data, n).reshape((n,) + (1,) * (len(flat_logits.shape) - i - 2))
                     for i, n in enumerate(flat_logits.shape[:-1])]
            index.append(flat_sample)
            log_prob = flat_logits[tuple(index)]
            assert log_prob.shape == flat_sample.shape
            results.append(Tensor(ops.logsumexp(ops.detach(flat_logits), -1) +
                                  (log_prob - ops.detach(log_prob)), sb_inputs))
        else:
            # This is the special case f = detach(f).
            results.append(Tensor(ops.logsumexp(flat_logits, -1), batch_inputs))

        return reduce(ops.add, results)

    def new_arange(self, name, *args, **kwargs):
        """
        Helper to create a named :func:`torch.arange` or :func:`np.arange` funsor.
        In some cases this can be replaced by a symbolic
        :class:`~funsor.terms.Slice` .

        :param str name: A variable name.
        :param int start:
        :param int stop:
        :param int step: Three args following :py:class:`slice` semantics.
        :param int dtype: An optional bounded integer type of this slice.
        :rtype: Tensor
        """
        start = 0
        step = 1
        dtype = None
        if len(args) == 1:
            stop = args[0]
            dtype = kwargs.pop("dtype", stop)
        elif len(args) == 2:
            start, stop = args
            dtype = kwargs.pop("dtype", stop)
        elif len(args) == 3:
            start, stop, step = args
            dtype = kwargs.pop("dtype", stop)
        elif len(args) == 4:
            start, stop, step, dtype = args
        else:
            raise ValueError
        if step <= 0:
            raise ValueError
        stop = min(dtype, max(start, stop))
        data = ops.new_arange(self.data, start, stop, step)
        inputs = OrderedDict([(name, bint(len(data)))])
        return Tensor(data, inputs, dtype=dtype)

    def materialize(self, x):
        """
        Attempt to convert a Funsor to a :class:`~funsor.terms.Number` or
        :class:`Tensor` by substituting :func:`arange` s into its free variables.

        :arg Funsor x: A funsor.
        :rtype: Funsor
        """
        assert isinstance(x, Funsor)
        if isinstance(x, (Number, Tensor)):
            return x
        subs = []
        for name, domain in x.inputs.items():
            if isinstance(domain.dtype, int):
                subs.append((name, self.new_arange(name, domain.dtype)))
        subs = tuple(subs)
        return substitute(x, subs)


@to_funsor.register(np.ndarray)
@to_funsor.register(np.generic)
def tensor_to_funsor(x, output=None, dim_to_name=None):
    if not dim_to_name:
        output = output if output is not None else reals(*x.shape)
        result = Tensor(x, dtype=output.dtype)
        if result.output != output:
            raise ValueError("Invalid shape: expected {}, actual {}"
                             .format(output.shape, result.output.shape))
        return result
    else:
        assert output is not None  # TODO attempt to infer output
        assert all(isinstance(k, int) and k < 0 and isinstance(v, str)
                   for k, v in dim_to_name.items())
        # logic very similar to pyro.ops.packed.pack
        # this should not touch memory, only reshape
        # pack the tensor according to the dim => name mapping in inputs
        packed_inputs = OrderedDict()
        for dim, size in zip(range(len(x.shape) - len(output.shape)), x.shape):
            name = dim_to_name.get(dim + len(output.shape) - len(x.shape), None)
            if name is not None and size > 1:
                packed_inputs[name] = bint(size)
        shape = tuple(d.size for d in packed_inputs.values()) + output.shape
        if x.shape != shape:
            x = x.reshape(shape)
        return Tensor(x, packed_inputs, dtype=output.dtype)


def align_tensor(new_inputs, x, expand=False):
    r"""
    Permute and add dims to a tensor to match desired ``new_inputs``.

    :param OrderedDict new_inputs: A target set of inputs.
    :param funsor.terms.Funsor x: A :class:`Tensor` or
        :class:`~funsor.terms.Number` .
    :param bool expand: If False (default), set result size to 1 for any input
        of ``x`` not in ``new_inputs``; if True expand to ``new_inputs`` size.
    :return: a number or :class:`torch.Tensor` or :class:`np.ndarray` that can be broadcast to other
        tensors with inputs ``new_inputs``.
    :rtype: int or float or torch.Tensor or np.ndarray
    """
    assert isinstance(new_inputs, OrderedDict)
    assert isinstance(x, (Number, Tensor))
    assert all(isinstance(d.dtype, int) for d in x.inputs.values())

    data = x.data
    if isinstance(x, Number):
        return data

    old_inputs = x.inputs
    if old_inputs == new_inputs:
        return data

    # Permute squashed input dims.
    x_keys = tuple(old_inputs)
    data = ops.permute(data, tuple(x_keys.index(k) for k in new_inputs if k in old_inputs) +
                       tuple(range(len(old_inputs), len(data.shape))))

    # Unsquash multivariate input dims by filling in ones.
    data = data.reshape(tuple(old_inputs[k].dtype if k in old_inputs else 1 for k in new_inputs) +
                        x.output.shape)

    # Optionally expand new dims.
    if expand:
        data = ops.expand(data, tuple(d.dtype for d in new_inputs.values()) + x.output.shape)
    return data


def align_tensors(*args, **kwargs):
    r"""
    Permute multiple tensors before applying a broadcasted op.

    This is mainly useful for implementing eager funsor operations.

    :param funsor.terms.Funsor \*args: Multiple :class:`Tensor` s and
        :class:`~funsor.terms.Number` s.
    :param bool expand: Whether to expand input tensors. Defaults to False.
    :return: a pair ``(inputs, tensors)`` where tensors are all
        :class:`torch.Tensor` s or :class:`np.ndarray` s
        that can be broadcast together to a single data
        with given ``inputs``.
    :rtype: tuple
    """
    expand = kwargs.pop('expand', False)
    assert not kwargs
    inputs = OrderedDict()
    for x in args:
        inputs.update(x.inputs)
    tensors = [align_tensor(inputs, x, expand=expand) for x in args]
    return inputs, tensors


@to_data.register(Tensor)
def tensor_to_data(x, name_to_dim=None):
    if not name_to_dim or not x.inputs:
        if x.inputs:
            raise ValueError(f"cannot convert Tensor to data due to lazy inputs: {set(x.inputs)}")
        return x.data
    else:
        assert all(isinstance(k, str) and isinstance(v, int) and v < 0
                   for k, v in name_to_dim.items())
        # logic very similar to pyro.ops.packed.unpack
        # first collapse input domains into single dimensions
        data = x.data.reshape(tuple(d.dtype for d in x.inputs.values()) + x.output.shape)
        # permute packed dimensions to correct order
        unsorted_dims = [name_to_dim[name] for name in x.inputs]
        dims = sorted(unsorted_dims)
        permutation = [unsorted_dims.index(dim) for dim in dims] + \
            list(range(len(dims), len(dims) + len(x.output.shape)))
        data = ops.permute(data, permutation)
        # expand
        batch_shape = [1] * -min(dims)
        for dim, size in zip(dims, data.shape):
            batch_shape[dim] = size
        return data.reshape(tuple(batch_shape) + x.output.shape)


@eager.register(Binary, Op, Tensor, Number)
def eager_binary_tensor_number(op, lhs, rhs):
    data = op(lhs.data, rhs.data)
    return Tensor(data, lhs.inputs, lhs.dtype)


@eager.register(Binary, Op, Number, Tensor)
def eager_binary_number_tensor(op, lhs, rhs):
    data = op(lhs.data, rhs.data)
    return Tensor(data, rhs.inputs, rhs.dtype)


@eager.register(Binary, Op, Tensor, Tensor)
def eager_binary_tensor_tensor(op, lhs, rhs):
    # Compute inputs and outputs.
    dtype = find_domain(op, lhs.output, rhs.output).dtype
    if lhs.inputs == rhs.inputs:
        inputs = lhs.inputs
        lhs_data, rhs_data = lhs.data, rhs.data
    else:
        inputs, (lhs_data, rhs_data) = align_tensors(lhs, rhs)

    # Reshape to support broadcasting of output shape.
    if inputs:
        lhs_dim = len(lhs.shape)
        rhs_dim = len(rhs.shape)
        if lhs_dim < rhs_dim:
            cut = len(lhs_data.shape) - lhs_dim
            shape = lhs_data.shape
            shape = shape[:cut] + (1,) * (rhs_dim - lhs_dim) + shape[cut:]
            lhs_data = lhs_data.reshape(shape)
        elif rhs_dim < lhs_dim:
            cut = len(rhs_data.shape) - rhs_dim
            shape = rhs_data.shape
            shape = shape[:cut] + (1,) * (lhs_dim - rhs_dim) + shape[cut:]
            rhs_data = rhs_data.reshape(shape)

    data = op(lhs_data, rhs_data)
    return Tensor(data, inputs, dtype)


@eager.register(Binary, MatmulOp, Tensor, Tensor)
def eager_binary_tensor_tensor(op, lhs, rhs):
    # Compute inputs and outputs.
    dtype = find_domain(op, lhs.output, rhs.output).dtype
    if lhs.inputs == rhs.inputs:
        inputs = lhs.inputs
        lhs_data, rhs_data = lhs.data, rhs.data
    else:
        inputs, (lhs_data, rhs_data) = align_tensors(lhs, rhs)
    if len(lhs.shape) == 1:
        lhs_data = ops.unsqueeze(lhs_data, -2)
    if len(rhs.shape) == 1:
        rhs_data = ops.unsqueeze(rhs_data, -1)

    # Reshape to support broadcasting of output shape.
    if inputs:
        lhs_dim = max(2, len(lhs.shape))
        rhs_dim = max(2, len(rhs.shape))
        if lhs_dim < rhs_dim:
            cut = len(lhs_data.shape) - lhs_dim
            shape = lhs_data.shape
            shape = shape[:cut] + (1,) * (rhs_dim - lhs_dim) + shape[cut:]
            lhs_data = lhs_data.reshape(shape)
        elif rhs_dim < lhs_dim:
            cut = len(rhs_data.shape) - rhs_dim
            shape = rhs_data.shape
            shape = shape[:cut] + (1,) * (lhs_dim - rhs_dim) + shape[cut:]
            rhs_data = rhs_data.reshape(shape)

    data = op(lhs_data, rhs_data)
    if len(lhs.shape) == 1:
        data = data.squeeze(-2)
    if len(rhs.shape) == 1:
        data = data.squeeze(-1)
    return Tensor(data, inputs, dtype)


@eager.register(Unary, ReshapeOp, Tensor)
def eager_reshape_tensor(op, arg):
    if arg.shape == op.shape:
        return arg
    batch_shape = arg.data.shape[:len(arg.data.shape) - len(arg.shape)]
    data = arg.data.reshape(batch_shape + op.shape)
    return Tensor(data, arg.inputs, arg.dtype)


@eager.register(Binary, GetitemOp, Tensor, Number)
def eager_getitem_tensor_number(op, lhs, rhs):
    index = [slice(None)] * (len(lhs.inputs) + op.offset)
    index.append(rhs.data)
    index = tuple(index)
    data = lhs.data[index]
    return Tensor(data, lhs.inputs, lhs.dtype)


@eager.register(Binary, GetitemOp, Tensor, Variable)
def eager_getitem_tensor_variable(op, lhs, rhs):
    assert op.offset < len(lhs.output.shape)
    assert rhs.output == bint(lhs.output.shape[op.offset])
    assert rhs.name not in lhs.inputs

    # Convert a positional event dimension to a named batch dimension.
    inputs = lhs.inputs.copy()
    inputs[rhs.name] = rhs.output
    data = lhs.data
    target_dim = len(lhs.inputs)
    source_dim = target_dim + op.offset
    if target_dim != source_dim:
        perm = list(range(len(data.shape)))
        del perm[source_dim]
        perm.insert(target_dim, source_dim)
        data = ops.permute(data, perm)
    return Tensor(data, inputs, lhs.dtype)


@eager.register(Binary, GetitemOp, Tensor, Tensor)
def eager_getitem_tensor_tensor(op, lhs, rhs):
    assert op.offset < len(lhs.output.shape)
    assert rhs.output == bint(lhs.output.shape[op.offset])

    # Compute inputs and outputs.
    if lhs.inputs == rhs.inputs:
        inputs, lhs_data, rhs_data = lhs.inputs, lhs.data, rhs.data
    else:
        inputs, (lhs_data, rhs_data) = align_tensors(lhs, rhs)
    if len(lhs.output.shape) > 1:
        rhs_data = rhs_data.reshape(rhs_data.shape + (1,) * (len(lhs.output.shape) - 1))

    # Perform advanced indexing.
    lhs_data_dim = len(lhs_data.shape)
    target_dim = lhs_data_dim - len(lhs.output.shape) + op.offset
    index = [None] * lhs_data_dim
    for i in range(target_dim):
        index[i] = ops.new_arange(lhs_data, lhs_data.shape[i]).reshape((-1,) + (1,) * (lhs_data_dim - i - 2))
    index[target_dim] = rhs_data
    for i in range(1 + target_dim, lhs_data_dim):
        index[i] = ops.new_arange(lhs_data, lhs_data.shape[i]).reshape((-1,) + (1,) * (lhs_data_dim - i - 1))
    data = lhs_data[tuple(index)]
    return Tensor(data, inputs, lhs.dtype)


@eager.register(Lambda, Variable, Tensor)
def eager_lambda(var, expr):
    inputs = expr.inputs.copy()
    if var.name in inputs:
        inputs.pop(var.name)
        inputs[var.name] = var.output
        data = align_tensor(inputs, expr)
        inputs.pop(var.name)
    else:
        data = expr.data
        shape = data.shape
        dim = len(shape) - len(expr.output.shape)
        data = data.reshape(shape[:dim] + (1,) + shape[dim:])
        data = ops.expand(data, shape[:dim] + (var.dtype,) + shape[dim:])
    return Tensor(data, inputs, expr.dtype)


@dispatch(str, Variadic[Tensor])
def eager_stack_homogeneous(name, *parts):
    assert parts
    output = parts[0].output
    part_inputs = OrderedDict()
    for part in parts:
        assert part.output == output
        assert name not in part.inputs
        part_inputs.update(part.inputs)

    shape = tuple(d.size for d in part_inputs.values()) + output.shape
    data = ops.stack(0, *[ops.expand(align_tensor(part_inputs, part), shape)
                          for part in parts])
    inputs = OrderedDict([(name, bint(len(parts)))])
    inputs.update(part_inputs)
    return Tensor(data, inputs, dtype=output.dtype)


@dispatch(str, str, Variadic[Tensor])
def eager_cat_homogeneous(name, part_name, *parts):
    assert parts
    output = parts[0].output
    inputs = OrderedDict([(part_name, None)])
    for part in parts:
        assert part.output == output
        assert part_name in part.inputs
        inputs.update(part.inputs)

    tensors = []
    for part in parts:
        inputs[part_name] = part.inputs[part_name]
        shape = tuple(d.size for d in inputs.values()) + output.shape
        tensors.append(ops.expand(align_tensor(inputs, part), shape))
    del inputs[part_name]

    dim = 0
    tensor = ops.cat(dim, *tensors)
    inputs = OrderedDict([(name, bint(tensor.shape[dim]))] + list(inputs.items()))
    return Tensor(tensor, inputs, dtype=output.dtype)


class LazyTuple(tuple):
    def __call__(self, *args, **kwargs):
        return LazyTuple(x(*args, **kwargs) for x in self)


class Function(Funsor):
    r"""
    Funsor wrapped by a native PyTorch or NumPy function.

    Functions are assumed to support broadcasting and can be eagerly evaluated
    on funsors with free variables of int type (i.e. batch dimensions).

    :class:`Function` s are usually created via the :func:`function` decorator.

    :param callable fn: A native PyTorch or NumPy function to wrap.
    :param funsor.domains.Domain output: An output domain.
    :param Funsor args: Funsor arguments.
    """
    def __init__(self, fn, output, args):
        assert callable(fn)
        assert not isinstance(fn, Function)
        assert isinstance(args, tuple)
        inputs = OrderedDict()
        for arg in args:
            assert isinstance(arg, Funsor)
            inputs.update(arg.inputs)
        super(Function, self).__init__(inputs, output)
        self.fn = fn
        self.args = args

    def __repr__(self):
        return '{}({}, {}, {})'.format(type(self).__name__, _nameof(self.fn),
                                       repr(self.output), repr(self.args))

    def __str__(self):
        return '{}({}, {}, {})'.format(type(self).__name__, _nameof(self.fn),
                                       str(self.output), str(self.args))


@quote.register(Function)
def _(arg, indent, out):
    out.append((indent, f"Function({_nameof(arg.fn)},"))
    quote.inplace(arg.output, indent + 1, out)
    i, line = out[-1]
    out[-1] = i, line + ","
    quote.inplace(arg.args, indent + 1, out)
    i, line = out[-1]
    out[-1] = i, line + ")"


@eager.register(Function, object, Domain, tuple)
def eager_function(fn, output, args):
    if not all(isinstance(arg, (Number, Tensor)) for arg in args):
        return None  # defer to default implementation
    inputs, tensors = align_tensors(*args)
    data = fn(*tensors)
    result = Tensor(data, inputs, dtype=output.dtype)
    assert result.output == output
    return result


def _select(fn, i, *args):
    result = fn(*args)
    assert isinstance(result, tuple)
    return result[i]


def _nested_function(fn, args, output):
    if isinstance(output, Domain):
        return Function(fn, output, args)
    elif isinstance(output, tuple):
        result = []
        for i, output_i in enumerate(output):
            fn_i = functools.partial(_select, fn, i)
            fn_i.__name__ = f"{_nameof(fn)}_{i}"
            result.append(_nested_function(fn_i, args, output_i))
        return LazyTuple(result)
    raise ValueError("Invalid output: {}".format(output))


class _Memoized(object):
    def __init__(self, fn):
        self.fn = fn
        self._cache = None

    def __call__(self, *args):
        if self._cache is not None:
            old_args, old_result = self._cache
            if all(x is y for x, y in zip(args, old_args)):
                return old_result
        result = self.fn(*args)
        self._cache = args, result
        return result

    @property
    def __name__(self):
        return _nameof(self.fn)


def _function(inputs, output, fn):
    if is_nn_module(fn):
        names = getargspec(fn.forward)[0][1:]
    else:
        names = getargspec(fn)[0]
    args = tuple(Variable(name, domain) for (name, domain) in zip(names, inputs))
    assert len(args) == len(inputs)
    if not isinstance(output, Domain):
        assert isinstance(output, tuple)
        # Memoize multiple-output functions so that invocations can be shared among
        # all outputs. This is not foolproof, but does work in simple situations.
        fn = _Memoized(fn)
    return _nested_function(fn, args, output)


def function(*signature):
    r"""
    Decorator to wrap a PyTorch/NumPy function.

    Example::

        @funsor.torch.function(reals(3,4), reals(4,5), reals(3,5))
        def matmul(x, y):
            return torch.matmul(x, y)

        @funsor.torch.function(reals(10), reals(10, 10), reals())
        def mvn_log_prob(loc, scale_tril, x):
            d = torch.distributions.MultivariateNormal(loc, scale_tril)
            return d.log_prob(x)

    To support functions that output nested tuples of tensors, specify a nested
    tuple of output types, for example::

        @funsor.torch.function(reals(8), (reals(), bint(8)))
        def max_and_argmax(x):
            return torch.max(x, dim=-1)

    :param \*signature: A sequence if input domains followed by a final output
        domain or nested tuple of output domains.
    """
    assert signature
    inputs, output = signature[:-1], signature[-1]
    assert all(isinstance(d, Domain) for d in inputs)
    assert isinstance(output, (Domain, tuple))
    return functools.partial(_function, inputs, output)


class Einsum(Funsor):
    """
    Wrapper around :func:`torch.einsum` or :func:`np.einsum` to operate on real-valued Funsors.

    Note this operates only on the ``output`` tensor. To perform sum-product
    contractions on named dimensions, instead use ``+`` and
    :class:`~funsor.terms.Reduce`.

    :param str equation: An :func:`torch.einsum` or :func:`np.einsum` equation.
    :param tuple operands: A tuple of input funsors.
    """
    def __init__(self, equation, operands):
        assert isinstance(equation, str)
        assert isinstance(operands, tuple)
        assert all(isinstance(x, Funsor) for x in operands)
        ein_inputs, ein_output = equation.split('->')
        ein_inputs = ein_inputs.split(',')
        size_dict = {}
        inputs = OrderedDict()
        assert len(ein_inputs) == len(operands)
        for ein_input, x in zip(ein_inputs, operands):
            assert x.dtype == 'real'
            inputs.update(x.inputs)
            assert len(ein_input) == len(x.output.shape)
            for name, size in zip(ein_input, x.output.shape):
                other_size = size_dict.setdefault(name, size)
                if other_size != size:
                    raise ValueError("Size mismatch at {}: {} vs {}"
                                     .format(name, size, other_size))
        output = reals(*(size_dict[d] for d in ein_output))
        super(Einsum, self).__init__(inputs, output)
        self.equation = equation
        self.operands = operands

    def __repr__(self):
        return 'Einsum({}, {})'.format(repr(self.equation), repr(self.operands))

    def __str__(self):
        return 'Einsum({}, {})'.format(repr(self.equation), str(self.operands))


@eager.register(Einsum, str, tuple)
def eager_einsum(equation, operands):
    if all(isinstance(x, Tensor) for x in operands):
        # Make new symbols for inputs of operands.
        inputs = OrderedDict()
        for x in operands:
            inputs.update(x.inputs)
        symbols = set(equation)
        get_symbol = iter(map(opt_einsum.get_symbol, itertools.count()))
        new_symbols = {}
        for k in inputs:
            symbol = next(get_symbol)
            while symbol in symbols:
                symbol = next(get_symbol)
            symbols.add(symbol)
            new_symbols[k] = symbol

        # Manually broadcast using einsum symbols.
        assert '.' not in equation
        ins, out = equation.split('->')
        ins = ins.split(',')
        ins = [''.join(new_symbols[k] for k in x.inputs) + x_out
               for x, x_out in zip(operands, ins)]
        out = ''.join(new_symbols[k] for k in inputs) + out
        equation = ','.join(ins) + '->' + out

        data = ops.einsum(equation, *[x.data for x in operands])
        return Tensor(data, inputs)

    return None  # defer to default implementation


def tensordot(x, y, dims):
    """
    Wrapper around :func:`torch.tensordot` or :func:`np.tensordot`
    to operate on real-valued Funsors.

    Note this operates only on the ``output`` tensor. To perform sum-product
    contractions on named dimensions, instead use ``+`` and
    :class:`~funsor.terms.Reduce`.

    Arguments should satisfy::

        len(x.shape) >= dims
        len(y.shape) >= dims
        dims == 0 or x.shape[-dims:] == y.shape[:dims]

    :param Funsor x: A left hand argument.
    :param Funsor y: A y hand argument.
    :param int dims: The number of dimension of overlap of output shape.
    :rtype: Funsor
    """
    assert dims >= 0
    assert len(x.shape) >= dims
    assert len(y.shape) >= dims
    assert dims == 0 or x.shape[-dims:] == y.shape[:dims]
    x_start, x_end = 0, len(x.output.shape)
    y_start = x_end - dims
    y_end = y_start + len(y.output.shape)
    symbols = 'abcdefghijklmnopqrstuvwxyz'
    equation = '{},{}->{}'.format(symbols[x_start:x_end],
                                  symbols[y_start:y_end],
                                  symbols[x_start:y_start] + symbols[x_end:y_end])
    return Einsum(equation, (x, y))


def stack(parts, dim=0):
    """
    Wrapper around :func:`torch.stack` or :func:`np.stack` to operate on real-valued Funsors.

    Note this operates only on the ``output`` tensor. To stack funsors in a
    new named dim, instead use :class:`~funsor.terms.Stack`.

    :param tuple parts: A tuple of funsors.
    :param int dim: A torch dim along which to stack.
    :rtype: Funsor
    """
    assert isinstance(dim, int)
    assert isinstance(parts, tuple)
    assert len(set(x.output for x in parts)) == 1
    shape = parts[0].output.shape
    if dim >= 0:
        dim = dim - len(shape) - 1
    assert dim < 0
    split = dim + len(shape) + 1
    shape = shape[:split] + (len(parts),) + shape[split:]
    output = Domain(shape, parts[0].dtype)
    fn = functools.partial(ops.stack, dim)
    return Function(fn, output, parts)


REDUCE_OP_TO_NUMERIC = {
    ops.add: ops.sum,
    ops.mul: ops.prod,
    ops.and_: ops.all,
    ops.or_: ops.any,
    ops.logaddexp: ops.logsumexp,
    ops.sample: ops.logsumexp,
    ops.min: ops.amin,
    ops.max: ops.amax,
}


__all__ = [
    'Einsum',
    'Function',
    'REDUCE_OP_TO_NUMERIC',
    'Tensor',
    'align_tensor',
    'align_tensors',
    'function',
    'ignore_jit_warnings',
    'stack',
    'tensordot',
]<|MERGE_RESOLUTION|>--- conflicted
+++ resolved
@@ -8,7 +8,7 @@
 from contextlib import contextmanager
 from functools import reduce
 
-import jax.numpy as np
+import numpy as np
 import opt_einsum
 from multipledispatch import dispatch
 from multipledispatch.variadic import Variadic
@@ -16,7 +16,6 @@
 import funsor.ops as ops
 from funsor.delta import Delta
 from funsor.domains import Domain, bint, find_domain, reals
-from funsor.numpy import array
 from funsor.ops import GetitemOp, MatmulOp, Op, ReshapeOp
 from funsor.terms import (
     Binary,
@@ -32,20 +31,7 @@
     to_data,
     to_funsor
 )
-<<<<<<< HEAD
-from funsor.util import getargspec, quote
-
-
-numeric_array = (torch.Tensor, array)
-_DEFAULT_TENSOR_TYPE = torch.float32
-
-
-def set_default_tensor_type(dtype):
-    global _DEFAULT_TENSOR_TYPE
-    _DEFAULT_TENSOR_TYPE = dtype
-=======
 from funsor.util import getargspec, get_backend, get_tracing_state, is_nn_module, quote
->>>>>>> 812923a2
 
 
 def get_default_prototype():
