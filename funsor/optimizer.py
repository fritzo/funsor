--- conflicted
+++ resolved
@@ -16,13 +16,8 @@
 )
 from funsor.interpreter import get_interpretation
 from funsor.ops import DISTRIBUTIVE_OPS, AssociativeOp
-<<<<<<< HEAD
-from funsor.terms import Funsor, eager, lazy, normalize
+from funsor.terms import Funsor
 from funsor.typing import Variadic
-
-=======
-from funsor.terms import Funsor
->>>>>>> 5b3d4a17
 
 unfold_base = DispatchedInterpretation()
 unfold = PrioritizedInterpretation(unfold_base, normalize_base, lazy)
