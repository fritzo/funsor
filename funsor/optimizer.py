from __future__ import absolute_import, division, print_function

import collections

from opt_einsum.paths import greedy
from six.moves import reduce

from funsor.domains import find_domain
from funsor.interpreter import dispatched_interpretation, interpretation, reinterpret
from funsor.ops import DISTRIBUTIVE_OPS, AssociativeOp
from funsor.terms import Binary, Funsor, Reduce, eager, reflect


class Finitary(Funsor):
    """
    Lazy finitary operation. Used internally in the optimizer.
    Finitary(op, operands) == six.moves.reduce(op, operands)
    """
    def __init__(self, op, operands):
        assert callable(op)
        assert isinstance(operands, tuple)
        assert all(isinstance(operand, Funsor) for operand in operands)
        inputs = collections.OrderedDict()
        for operand in operands:
            inputs.update(operand.inputs)

        output = reduce(lambda lhs, rhs: find_domain(op, lhs, rhs),
                        [operand.output for operand in reversed(operands)])

        super(Finitary, self).__init__(inputs, output)
        self.op = op
        self.operands = operands

    def __repr__(self):
        return 'Finitary({}, {})'.format(self.op.__name__, self.operands)

    def eager_subs(self, subs):
        if not any(k in self.inputs for k, v in subs):
            return self
        operands = tuple(operand.eager_subs(subs) for operand in self.operands)
        return Finitary(self.op, operands)


@eager.register(Finitary, AssociativeOp, tuple)
def eager_finitary(op, operands):
    return reduce(op, operands)


@dispatched_interpretation
def associate(cls, *args):
    result = associate.dispatch(cls, *args)
    if result is None:
        result = reflect(cls, *args)
    return result


@associate.register(Binary, AssociativeOp, Funsor, Funsor)
def binary_to_finitary(op, lhs, rhs):
    """convert Binary to Finitary"""
    return Finitary(op, (lhs, rhs))


@associate.register(Finitary, AssociativeOp, tuple)
def associate_finitary(op, operands):
    # Finitary(Finitary) -> Finitary
    new_operands = []
    for term in operands:
        if isinstance(term, Finitary) and term.op is op:
            new_operands.extend(term.operands)
        else:
            new_operands.append(term)

    with interpretation(reflect):
        return Finitary(op, tuple(new_operands))


@associate.register(Reduce, AssociativeOp, Reduce, frozenset)
def associate_reduce(op, arg, reduced_vars):
    """
    Rewrite to the largest possible Reduce(Finitary) by combining Reduces
    Assumes that all input Reduce/Finitary ops have been rewritten
    """
    if arg.op is op:
        # Reduce(Reduce) -> Reduce
        new_reduced_vars = reduced_vars.union(arg.reduced_vars)
        return Reduce(op, arg.arg, new_reduced_vars)
    return None


@dispatched_interpretation
def distribute(cls, *args):
    result = distribute.dispatch(cls, *args)
    if result is None:
        result = reflect(cls, *args)
    return result


@distribute.register(Finitary, AssociativeOp, tuple)
def distribute_finitary(op, operands):
    # TODO raise an error or warning on name collision
    if len(operands) == 1:
        return operands[0]

    reduce_op = None
    reduce_terms, remaining_terms, reduced_vars = [], [], frozenset()
    for term in operands:
        # term is not reduce -> do nothing
        # term is reduce but does not distribute -> do nothing
        # term is reduce and distributes -> put into reduce_terms
        if isinstance(term, Reduce):
            if not reduce_op or not (reduce_op, op) in DISTRIBUTIVE_OPS:
                reduce_op = term.op
            if term.op == reduce_op and (reduce_op, op) in DISTRIBUTIVE_OPS:
                reduce_terms.append(term)
                reduced_vars = reduced_vars | term.reduced_vars
            else:
                remaining_terms.append(term)
        else:
            remaining_terms.append(term)

    if len(reduce_terms) > 1:
        new_finitary_term = Finitary(op, tuple(term.arg for term in reduce_terms))
        remaining_terms.append(Reduce(reduce_op, new_finitary_term, reduced_vars))
        return Finitary(op, tuple(remaining_terms))

    return None


@dispatched_interpretation
def optimize(cls, *args):
    result = optimize.dispatch(cls, *args)
    if result is None:
        result = reflect(cls, *args)
    return result


# TODO set a better value for this
REAL_SIZE = 3  # the "size" of a real-valued dimension passed to the path optimizer


@optimize.register(Reduce, AssociativeOp, Finitary, frozenset)
def optimize_reduction(op, arg, reduced_vars):
    r"""
    Recursively convert large Reduce(Finitary) ops to many smaller versions
    by reordering execution with a modified opt_einsum optimizer
    """
    if not (op, arg.op) in DISTRIBUTIVE_OPS:
        return None

    # build opt_einsum optimizer IR
    inputs = []
    size_dict = {}
    for operand in arg.operands:
        inputs.append(frozenset(d for d in operand.inputs.keys()))
        size_dict.update({k: ((REAL_SIZE * v.num_elements) if v.dtype == 'real' else v.dtype)
                          for k, v in operand.inputs.items()})
    outputs = frozenset().union(*inputs) - reduced_vars

    # optimize path with greedy opt_einsum optimizer
    # TODO switch to new 'auto' strategy when it's released
    path = greedy(inputs, outputs, size_dict)

    # convert path IR back to sequence of Reduce(Finitary(...))

    # first prepare a reduce_dim counter to avoid early reduction
    reduce_dim_counter = collections.Counter()
    for input in inputs:
        reduce_dim_counter.update({d: 1 for d in input})

    reduce_op, finitary_op = op, arg.op
    operands = list(arg.operands)
    for (a, b) in path:
        b, a = tuple(sorted((a, b), reverse=True))
        tb = operands.pop(b)
        ta = operands.pop(a)

        # don't reduce a dimension too early - keep a collections.Counter
        # and only reduce when the dimension is removed from all lhs terms in path
        reduce_dim_counter.subtract({d: 1 for d in reduced_vars & frozenset(ta.inputs.keys())})
        reduce_dim_counter.subtract({d: 1 for d in reduced_vars & frozenset(tb.inputs.keys())})

        # reduce variables that don't appear in other terms
        both_vars = frozenset(ta.inputs.keys()) | frozenset(tb.inputs.keys())
        path_end_reduced_vars = frozenset(d for d in reduced_vars & both_vars
                                          if reduce_dim_counter[d] == 0)

        # count new appearance of variables that aren't reduced
        reduce_dim_counter.update({d: 1 for d in reduced_vars & (both_vars - path_end_reduced_vars)})

        path_end = Binary(finitary_op, ta, tb)
        if path_end_reduced_vars:
            path_end = Reduce(reduce_op, path_end, path_end_reduced_vars)

        operands.append(path_end)

    # reduce any remaining dims, if necessary
    final_reduced_vars = frozenset(d for (d, count) in reduce_dim_counter.items()
                                   if count > 0) & reduced_vars
    if final_reduced_vars:
        path_end = Reduce(reduce_op, path_end, final_reduced_vars)
    return path_end


<<<<<<< HEAD
@optimize.register(Finitary, AssociativeOp, tuple)
def remove_single_finitary(op, operands):
    if len(operands) == 1:
        return operands[0]
    return None


=======
@dispatched_interpretation
>>>>>>> 0139a701
def desugar(cls, *args):
    result = desugar.dispatch(cls, *args)
    if result is None:
        result = reflect(cls, *args)
    return result


@desugar.register(Finitary, AssociativeOp, tuple)
def desugar_finitary(op, operands):
    return reduce(op, operands)


def apply_optimizer(x):

    with interpretation(associate):
        x = reinterpret(x)

    with interpretation(distribute):
        x = reinterpret(x)

    with interpretation(optimize):
        x = reinterpret(x)

    with interpretation(desugar):
        x = reinterpret(x)

    return reinterpret(x)  # use previous interpretation<|MERGE_RESOLUTION|>--- conflicted
+++ resolved
@@ -201,7 +201,6 @@
     return path_end
 
 
-<<<<<<< HEAD
 @optimize.register(Finitary, AssociativeOp, tuple)
 def remove_single_finitary(op, operands):
     if len(operands) == 1:
@@ -209,9 +208,7 @@
     return None
 
 
-=======
-@dispatched_interpretation
->>>>>>> 0139a701
+@dispatched_interpretation
 def desugar(cls, *args):
     result = desugar.dispatch(cls, *args)
     if result is None:
