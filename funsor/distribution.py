# Copyright Contributors to the Pyro project.
# SPDX-License-Identifier: Apache-2.0

import functools
import importlib
import inspect
import math
import typing
import warnings
from collections import OrderedDict
from importlib import import_module

import makefun

import funsor.delta
import funsor.ops as ops
from funsor.affine import is_affine
from funsor.cnf import Contraction, GaussianMixture
from funsor.domains import Array, Real, Reals
from funsor.gaussian import Gaussian
from funsor.interpreter import gensym
from funsor.tensor import (Tensor, align_tensors, dummy_numeric_array, get_default_prototype,
                           ignore_jit_warnings, numeric_array, stack)
from funsor.terms import Funsor, FunsorMeta, Independent, Number, Variable, eager, to_data, to_funsor
from funsor.util import broadcast_shape, get_backend, getargspec, lazy_property


BACKEND_TO_DISTRIBUTIONS_BACKEND = {
    "torch": "funsor.torch.distributions",
    "jax": "funsor.jax.distributions",
}


def numbers_to_tensors(*args):
    """
    Convert :class:`~funsor.terms.Number` s to :class:`funsor.tensor.Tensor` s,
    using any provided tensor as a prototype, if available.
    """
    if any(isinstance(x, Number) for x in args):
        prototype = get_default_prototype()
        options = dict(dtype=prototype.dtype)
        for x in args:
            if isinstance(x, Tensor):
                options = dict(dtype=x.data.dtype, device=getattr(x.data, "device", None))
                break
        with ignore_jit_warnings():
            args = tuple(Tensor(numeric_array(x.data, **options), dtype=x.dtype)
                         if isinstance(x, Number) else x
                         for x in args)
    return args


class DistributionMeta(FunsorMeta):
    """
    Wrapper to fill in default values and convert Numbers to Tensors.
    """
    def __call__(cls, *args, **kwargs):
        kwargs.update(zip(cls._ast_fields, args))
        value = kwargs.pop('value', 'value')
        kwargs = OrderedDict(
            (k, to_funsor(kwargs[k], output=cls._infer_param_domain(k, getattr(kwargs[k], "shape", ()))))
            for k in cls._ast_fields if k != 'value')
        value = to_funsor(value, output=cls._infer_value_domain(**{k: v.output for k, v in kwargs.items()}))
        args = numbers_to_tensors(*(tuple(kwargs.values()) + (value,)))
        return super(DistributionMeta, cls).__call__(*args)


class Distribution(Funsor, metaclass=DistributionMeta):
    r"""
    Funsor backed by a PyTorch/JAX distribution object.

    :param \*args: Distribution-dependent parameters.  These can be either
        funsors or objects that can be coerced to funsors via
        :func:`~funsor.terms.to_funsor` . See derived classes for details.
    """
    dist_class = "defined by derived classes"

    def __init__(self, *args):
        params = tuple(zip(self._ast_fields, args))
        assert any(k == 'value' for k, v in params)
        inputs = OrderedDict()
        for name, value in params:
            assert isinstance(name, str)
            assert isinstance(value, Funsor)
            inputs.update(value.inputs)
        inputs = OrderedDict(inputs)
        output = Real
        super(Distribution, self).__init__(inputs, output)
        self.params = OrderedDict(params)

    def __repr__(self):
        return '{}({})'.format(type(self).__name__,
                               ', '.join('{}={}'.format(*kv) for kv in self.params.items()))

    def eager_reduce(self, op, reduced_vars):
        if op is ops.logaddexp and isinstance(self.value, Variable) and self.value.name in reduced_vars:
            return Number(0.)  # distributions are normalized
        return super(Distribution, self).eager_reduce(op, reduced_vars)

    @classmethod
    def eager_log_prob(cls, *params):
        inputs, tensors = align_tensors(*params)
        params = dict(zip(cls._ast_fields, tensors))
        value = params.pop('value')
        data = cls.dist_class(**params).log_prob(value)
        return Tensor(data, inputs)

    @property
    def has_rsample(self):
        return getattr(self.dist_class, "has_rsample", False)

    @property
    def has_enumerate_support(self):
        return getattr(self.dist_class, "has_enumerate_support", False)

    def unscaled_sample(self, sampled_vars, sample_inputs, rng_key=None):
        params = OrderedDict(self.params)
        value = params.pop("value")
        assert all(isinstance(v, (Number, Tensor)) for v in params.values())
        assert isinstance(value, Variable) and value.name in sampled_vars
        inputs_, tensors = align_tensors(*params.values())
        inputs = OrderedDict(sample_inputs.items())
        inputs.update(inputs_)
        sample_shape = tuple(v.size for v in sample_inputs.values())

        raw_dist = self.dist_class(**dict(zip(self._ast_fields[:-1], tensors)))
        sample_args = (sample_shape,) if rng_key is None else (rng_key, sample_shape)
        if self.has_rsample:
            raw_sample = raw_dist.rsample(*sample_args)
        else:
            raw_sample = ops.detach(raw_dist.sample(*sample_args))

        result = funsor.delta.Delta(value.name, Tensor(raw_sample, inputs, value.output.dtype))
        if not self.has_rsample:
            # scaling of dice_factor by num samples should already be handled by Funsor.sample
            raw_log_prob = raw_dist.log_prob(raw_sample)
            dice_factor = Tensor(raw_log_prob - ops.detach(raw_log_prob), inputs)
            result = result + dice_factor
        return result

    def enumerate_support(self, expand=False):
        if not self.has_enumerate_support or not isinstance(self.value, Variable):
            raise ValueError("cannot enumerate support of {}".format(repr(self)))
        # arbitrary name-dim mapping, since we're converting back to a funsor anyway
        name_to_dim = {name: -dim-1 for dim, (name, domain) in enumerate(self.inputs.items())
                       if isinstance(domain.dtype, int) and name != self.value.name}
        raw_dist = to_data(self, name_to_dim=name_to_dim)
        raw_value = raw_dist.enumerate_support(expand=expand)
        dim_to_name = {dim: name for name, dim in name_to_dim.items()}
        dim_to_name[min(dim_to_name.keys(), default=0)-1] = self.value.name
        return to_funsor(raw_value, output=self.value.output, dim_to_name=dim_to_name)

    def __getattribute__(self, attr):
        if attr in type(self)._ast_fields and attr != 'name':
            return self.params[attr]
        return super().__getattribute__(attr)

    @classmethod
    @functools.lru_cache(maxsize=5000)
    def _infer_value_domain(cls, **kwargs):
        # rely on the underlying distribution's logic to infer the event_shape given param domains
        instance = cls.dist_class(**{k: dummy_numeric_array(domain) for k, domain in kwargs.items()},
                                  validate_args=False)
        out_shape = instance.event_shape
        if type(instance.support).__name__ == "_IntegerInterval":
            out_dtype = int(instance.support.upper_bound + 1)
        else:
            out_dtype = 'real'
        return Array[out_dtype, out_shape]

    @classmethod
    @functools.lru_cache(maxsize=5000)
    def _infer_param_domain(cls, name, raw_shape):
        support = cls.dist_class.arg_constraints.get(name, None)
        # XXX: if the backend does not have the same definition of constraints, we should
        # define backend-specific distributions and overide these `infer_value_domain`,
        # `infer_param_domain` methods.
        # Because NumPyro and Pyro have the same pattern, we use name check for simplicity.
        support_name = type(support).__name__
        if support_name == "_Simplex":
            output = Reals[raw_shape[-1]]
        elif support_name == "_RealVector":
            output = Reals[raw_shape[-1]]
        elif support_name in ["_LowerCholesky", "_PositiveDefinite"]:
            output = Reals[raw_shape[-2:]]
        # resolve the issue: logits's constraints are real (instead of real_vector)
        # for discrete multivariate distributions in Pyro
        elif support_name == "_Real":
            if name == "logits" and (
                    "probs" in cls.dist_class.arg_constraints
                    and type(cls.dist_class.arg_constraints["probs"]).__name__ == "_Simplex"):
                output = Reals[raw_shape[-1]]
            else:
                output = Real
        elif support_name in ("_Interval", "_GreaterThan", "_LessThan"):
            output = Real
        else:
            output = None
        return output


################################################################################
# Distribution Wrappers
################################################################################


def make_dist(backend_dist_class, param_names=()):
    if not param_names:
        param_names = tuple(name for name in inspect.getfullargspec(backend_dist_class.__init__)[0][1:]
                            if name in backend_dist_class.arg_constraints)

    @makefun.with_signature("__init__(self, {}, value='value')".format(', '.join(param_names)))
    def dist_init(self, **kwargs):
        return Distribution.__init__(self, *tuple(kwargs[k] for k in self._ast_fields))

    dist_class = DistributionMeta(backend_dist_class.__name__.split("Wrapper_")[-1], (Distribution,), {
        'dist_class': backend_dist_class,
        '__init__': dist_init,
    })

    eager.register(dist_class, *((Tensor,) * (len(param_names) + 1)))(dist_class.eager_log_prob)

    return dist_class


FUNSOR_DIST_NAMES = [
    ('Beta', ('concentration1', 'concentration0')),
    ('BernoulliProbs', ('probs',)),
    ('BernoulliLogits', ('logits',)),
    ('Binomial', ('total_count', 'probs')),
    ('Categorical', ('probs',)),
    ('CategoricalLogits', ('logits',)),
    ('Delta', ('v', 'log_density')),
    ('Dirichlet', ('concentration',)),
    ('DirichletMultinomial', ('concentration', 'total_count')),
    ('Gamma', ('concentration', 'rate')),
    ('Multinomial', ('total_count', 'probs')),
    ('MultivariateNormal', ('loc', 'scale_tril')),
    ('NonreparameterizedBeta', ('concentration1', 'concentration0')),
    ('NonreparameterizedDirichlet', ('concentration',)),
    ('NonreparameterizedGamma', ('concentration', 'rate')),
    ('NonreparameterizedNormal', ('loc', 'scale')),
    ('Normal', ('loc', 'scale')),
    ('Poisson', ('rate',)),
    ('VonMises', ('loc', 'concentration')),
]


###############################################
# Converting backend Distributions to funsors
###############################################

def backenddist_to_funsor(backend_dist, output=None, dim_to_name=None):
    funsor_dist = import_module(BACKEND_TO_DISTRIBUTIONS_BACKEND[get_backend()])
    funsor_dist_class = getattr(funsor_dist, type(backend_dist).__name__.split("Wrapper_")[-1])
    params = [to_funsor(
            getattr(backend_dist, param_name),
            output=funsor_dist_class._infer_param_domain(
                param_name, getattr(getattr(backend_dist, param_name), "shape", ())),
            dim_to_name=dim_to_name)
        for param_name in funsor_dist_class._ast_fields if param_name != 'value']
    return funsor_dist_class(*params)


def indepdist_to_funsor(backend_dist, output=None, dim_to_name=None):
    dim_to_name = OrderedDict((dim - backend_dist.reinterpreted_batch_ndims, name)
                              for dim, name in dim_to_name.items())
    dim_to_name.update(OrderedDict((i, "_pyro_event_dim_{}".format(i))
                                   for i in range(-backend_dist.reinterpreted_batch_ndims, 0)))
    result = to_funsor(backend_dist.base_dist, dim_to_name=dim_to_name)
    for i in reversed(range(-backend_dist.reinterpreted_batch_ndims, 0)):
        name = "_pyro_event_dim_{}".format(i)
        result = funsor.terms.Independent(result, "value", name, "value")
    return result


def maskeddist_to_funsor(backend_dist, output=None, dim_to_name=None):
    mask = to_funsor(ops.astype(backend_dist._mask, 'float32'), output=output, dim_to_name=dim_to_name)
    funsor_base_dist = to_funsor(backend_dist.base_dist, output=output, dim_to_name=dim_to_name)
    return mask * funsor_base_dist


def transformeddist_to_funsor(backend_dist, output=None, dim_to_name=None):
    raise NotImplementedError("TODO implement conversion of TransformedDistribution")


def mvndist_to_funsor(backend_dist, output=None, dim_to_name=None, real_inputs=OrderedDict()):
    funsor_dist = backenddist_to_funsor(backend_dist, output=output, dim_to_name=dim_to_name)
    if len(real_inputs) == 0:
        return funsor_dist
    discrete, gaussian = funsor_dist(value="value").terms
    inputs = OrderedDict((k, v) for k, v in gaussian.inputs.items() if v.dtype != 'real')
    inputs.update(real_inputs)
    return discrete + Gaussian(gaussian.info_vec, gaussian.precision, inputs)


class CoerceDistributionToFunsor:
    """
    Handler to reinterpret a backend distribution ``D`` as a corresponding
    funsor during ``type(D).__call__()`` in case any constructor args are
    funsors rather than backend tensors.

    Example usage::

        # in foo/distribution.py
        coerce_to_funsor = CoerceDistributionToFunsor("foo")

        class DistributionMeta(type):
            def __call__(cls, *args, **kwargs):
                result = coerce_to_funsor(cls, args, kwargs)
                if result is not None:
                    return result
                return super().__call__(*args, **kwargs)

        class Distribution(metaclass=DistributionMeta):
            ...

    :param str backend: Name of a funsor backend.
    """
    def __init__(self, backend):
        self.backend = backend

    @lazy_property
    def module(self):
        funsor.set_backend(self.backend)
        module_name = BACKEND_TO_DISTRIBUTIONS_BACKEND[self.backend]
        return importlib.import_module(module_name)

    def __call__(self, cls, args, kwargs):
        # Check whether distribution class takes any tensor inputs.
        arg_constraints = getattr(cls, "arg_constraints", None)
        if not arg_constraints:
            return

        # Check whether any tensor inputs are actually funsors.
        try:
            ast_fields = cls._funsor_ast_fields
        except AttributeError:
            ast_fields = cls._funsor_ast_fields = getargspec(cls.__init__)[0][1:]
        kwargs = {name: value for pairs in (zip(ast_fields, args), kwargs.items())
                  for name, value in pairs}
        if not any(isinstance(value, (str, Funsor))
                   for name, value in kwargs.items()
                   if name in arg_constraints):
            return

        # Check for a corresponding funsor class.
        try:
            funsor_cls = cls._funsor_cls
        except AttributeError:
            funsor_cls = getattr(self.module, cls.__name__, None)
            # resolve the issues Binomial/Multinomial are functions in NumPyro, which
            # fallback to either BinomialProbs or BinomialLogits
<<<<<<< HEAD
            if funsor_cls is None:
                funsor_cls = getattr(self.module, cls.__name__[:-5], None)
            cls._funsor_cls = funsor_cls
        # XXX: BinomialProbs in NumPyro has `probs` as its first argument
        if self.backend == "jax" and cls.__name__ in ["BinomialProbs", "MultinomialProbs"]:
            assert len(args) == 2
            args = (args[1], args[0])
=======
            if funsor_cls is None and cls.__name__.endswith("Probs"):
                funsor_cls = getattr(self.module, cls.__name__[:-5], None)
            cls._funsor_cls = funsor_cls
>>>>>>> 6575ac2c
        if funsor_cls is None:
            warnings.warn("missing funsor for {}".format(cls.__name__),
                          RuntimeWarning)
            return

        # Coerce to funsor.
        return funsor_cls(**kwargs)


###############################################################
# Converting distribution funsors to backend distributions
###############################################################

@to_data.register(Distribution)
def distribution_to_data(funsor_dist, name_to_dim=None):
    pyro_dist_class = funsor_dist.dist_class
    params = [to_data(getattr(funsor_dist, param_name), name_to_dim=name_to_dim)
              for param_name in funsor_dist._ast_fields if param_name != 'value']
    pyro_dist = pyro_dist_class(**dict(zip(funsor_dist._ast_fields[:-1], params)))
    funsor_event_shape = funsor_dist.value.output.shape
    pyro_dist = pyro_dist.to_event(max(len(funsor_event_shape) - len(pyro_dist.event_shape), 0))
    if pyro_dist.event_shape != funsor_event_shape:
        raise ValueError("Event shapes don't match, something went wrong")
    return pyro_dist


@to_data.register(Independent[typing.Union[Independent, Distribution], str, str, str])
def indep_to_data(funsor_dist, name_to_dim=None):
    raise NotImplementedError("TODO implement conversion of Independent")


@to_data.register(Gaussian)
def gaussian_to_data(funsor_dist, name_to_dim=None, normalized=False):
    if normalized:
        return to_data(funsor_dist.log_normalizer + funsor_dist, name_to_dim=name_to_dim)
    loc = ops.cholesky_solve(ops.unsqueeze(funsor_dist.info_vec, -1),
                             ops.cholesky(funsor_dist.precision)).squeeze(-1)
    int_inputs = OrderedDict((k, d) for k, d in funsor_dist.inputs.items() if d.dtype != "real")
    loc = to_data(Tensor(loc, int_inputs), name_to_dim)
    precision = to_data(Tensor(funsor_dist.precision, int_inputs), name_to_dim)
    backend_dist = import_module(BACKEND_TO_DISTRIBUTIONS_BACKEND[get_backend()])
    return backend_dist.MultivariateNormal.dist_class(loc, precision_matrix=precision)


@to_data.register(GaussianMixture)
def gaussianmixture_to_data(funsor_dist, name_to_dim=None):
    discrete, gaussian = funsor_dist.terms
    backend_dist = import_module(BACKEND_TO_DISTRIBUTIONS_BACKEND[get_backend()])
    cat = backend_dist.CategoricalLogits.dist_class(logits=to_data(
        discrete + gaussian.log_normalizer, name_to_dim=name_to_dim))
    mvn = to_data(gaussian, name_to_dim=name_to_dim)
    return cat, mvn


################################################
# Backend-agnostic distribution patterns
################################################

def Bernoulli(probs=None, logits=None, value='value'):
    """
    Wraps backend `Bernoulli` distributions.

    This dispatches to either `BernoulliProbs` or `BernoulliLogits`
    to accept either ``probs`` or ``logits`` args.

    :param Funsor probs: Probability of 1.
    :param Funsor value: Optional observation in ``{0,1}``.
    """
    backend_dist = import_module(BACKEND_TO_DISTRIBUTIONS_BACKEND[get_backend()])
    if probs is not None:
        probs = to_funsor(probs, output=Real)
        return backend_dist.BernoulliProbs(probs, value)  # noqa: F821
    if logits is not None:
        logits = to_funsor(logits, output=Real)
        return backend_dist.BernoulliLogits(logits, value)  # noqa: F821
    raise ValueError('Either probs or logits must be specified')


def LogNormal(loc, scale, value='value'):
    """
    Wraps backend `LogNormal` distributions.

    :param Funsor loc: Mean of the untransformed Normal distribution.
    :param Funsor scale: Standard deviation of the untransformed Normal
        distribution.
    :param Funsor value: Optional real observation.
    """
    loc, scale = to_funsor(loc), to_funsor(scale)
    y = to_funsor(value, output=loc.output)
    t = ops.exp
    x = t.inv(y)
    log_abs_det_jacobian = t.log_abs_det_jacobian(x, y)
    backend_dist = import_module(BACKEND_TO_DISTRIBUTIONS_BACKEND[get_backend()])
    return backend_dist.Normal(loc, scale, x) - log_abs_det_jacobian  # noqa: F821


def eager_beta(concentration1, concentration0, value):
    concentration = stack((concentration0, concentration1))
    value = stack((1 - value, value))
    backend_dist = import_module(BACKEND_TO_DISTRIBUTIONS_BACKEND[get_backend()])
    return backend_dist.Dirichlet(concentration, value=value)  # noqa: F821


def eager_binomial(total_count, probs, value):
    probs = stack((1 - probs, probs))
    value = stack((total_count - value, value))
    backend_dist = import_module(BACKEND_TO_DISTRIBUTIONS_BACKEND[get_backend()])
    return backend_dist.Multinomial(total_count, probs, value=value)  # noqa: F821


def eager_multinomial(total_count, probs, value):
    # Multinomial.log_prob() supports inhomogeneous total_count only by
    # avoiding passing total_count to the constructor.
    inputs, (total_count, probs, value) = align_tensors(total_count, probs, value)
    shape = broadcast_shape(total_count.shape + (1,), probs.shape, value.shape)
    probs = Tensor(ops.expand(probs, shape), inputs)
    value = Tensor(ops.expand(value, shape), inputs)
    if get_backend() == "torch":
        total_count = Number(ops.amax(total_count, None).item())  # Used by distributions validation code.
    else:
        total_count = Tensor(ops.expand(total_count, shape[:-1]), inputs)
    backend_dist = import_module(BACKEND_TO_DISTRIBUTIONS_BACKEND[get_backend()])
    return backend_dist.Multinomial.eager_log_prob(total_count, probs, value)  # noqa: F821


def eager_categorical_funsor(probs, value):
    return probs[value].log()


def eager_categorical_tensor(probs, value):
    value = probs.materialize(value)
    backend_dist = import_module(BACKEND_TO_DISTRIBUTIONS_BACKEND[get_backend()])
    return backend_dist.Categorical(probs=probs, value=value)  # noqa: F821


def eager_delta_tensor(v, log_density, value):
    # This handles event_dim specially, and hence cannot use the
    # generic Delta.eager_log_prob() method.
    assert v.output == value.output
    event_dim = len(v.output.shape)
    inputs, (v, log_density, value) = align_tensors(v, log_density, value)
    backend_dist = import_module(BACKEND_TO_DISTRIBUTIONS_BACKEND[get_backend()])
    data = backend_dist.Delta.dist_class(v, log_density, event_dim).log_prob(value)  # noqa: F821
    return Tensor(data, inputs)


def eager_delta_funsor_variable(v, log_density, value):
    assert v.output == value.output
    return funsor.delta.Delta(value.name, v, log_density)


def eager_delta_funsor_funsor(v, log_density, value):
    assert v.output == value.output
    return funsor.delta.Delta(v.name, value, log_density)


def eager_delta_variable_variable(v, log_density, value):
    return None


def eager_normal(loc, scale, value):
    assert loc.output == Real
    assert scale.output == Real
    assert value.output == Real
    if not is_affine(loc) or not is_affine(value):
        return None  # lazy

    info_vec = ops.new_zeros(scale.data, scale.data.shape + (1,))
    precision = ops.pow(scale.data, -2).reshape(scale.data.shape + (1, 1))
    log_prob = -0.5 * math.log(2 * math.pi) - ops.log(scale).sum()
    inputs = scale.inputs.copy()
    var = gensym('value')
    inputs[var] = Real
    gaussian = log_prob + Gaussian(info_vec, precision, inputs)
    return gaussian(**{var: value - loc})


def eager_mvn(loc, scale_tril, value):
    assert len(loc.shape) == 1
    assert len(scale_tril.shape) == 2
    assert value.output == loc.output
    if not is_affine(loc) or not is_affine(value):
        return None  # lazy

    info_vec = ops.new_zeros(scale_tril.data, scale_tril.data.shape[:-1])
    precision = ops.cholesky_inverse(scale_tril.data)
    scale_diag = Tensor(ops.diagonal(scale_tril.data, -1, -2), scale_tril.inputs)
    log_prob = -0.5 * scale_diag.shape[0] * math.log(2 * math.pi) - ops.log(scale_diag).sum()
    inputs = scale_tril.inputs.copy()
    var = gensym('value')
    inputs[var] = Reals[scale_diag.shape[0]]
    gaussian = log_prob + Gaussian(info_vec, precision, inputs)
    return gaussian(**{var: value - loc})


<<<<<<< HEAD
def eager_beta_bernoulli(red_op, bin_op, reduced_vars, x, y):
    backend_dist = import_module(BACKEND_TO_DISTRIBUTIONS_BACKEND[get_backend()])
    return eager_dirichlet_multinomial(red_op, bin_op, reduced_vars, x,
                                       backend_dist.Binomial(total_count=1, probs=y.probs, value=y.value))


=======
>>>>>>> 6575ac2c
def eager_dirichlet_multinomial(red_op, bin_op, reduced_vars, x, y):
    dirichlet_reduction = frozenset(x.inputs).intersection(reduced_vars)
    if dirichlet_reduction:
        backend_dist = import_module(BACKEND_TO_DISTRIBUTIONS_BACKEND[get_backend()])
        return backend_dist.DirichletMultinomial(concentration=x.concentration,
                                                 total_count=y.total_count,
                                                 value=y.value)
    else:
        return eager(Contraction, red_op, bin_op, reduced_vars, (x, y))


def eager_dirichlet_posterior(op, c, z):
    if (z.concentration is c.terms[0].concentration) and (c.terms[1].total_count is z.total_count):
        backend_dist = import_module(BACKEND_TO_DISTRIBUTIONS_BACKEND[get_backend()])
        return backend_dist.Dirichlet(
            concentration=z.concentration + c.terms[1].value,
            value=c.terms[0].value)
    else:
        return None<|MERGE_RESOLUTION|>--- conflicted
+++ resolved
@@ -351,19 +351,9 @@
             funsor_cls = getattr(self.module, cls.__name__, None)
             # resolve the issues Binomial/Multinomial are functions in NumPyro, which
             # fallback to either BinomialProbs or BinomialLogits
-<<<<<<< HEAD
-            if funsor_cls is None:
-                funsor_cls = getattr(self.module, cls.__name__[:-5], None)
-            cls._funsor_cls = funsor_cls
-        # XXX: BinomialProbs in NumPyro has `probs` as its first argument
-        if self.backend == "jax" and cls.__name__ in ["BinomialProbs", "MultinomialProbs"]:
-            assert len(args) == 2
-            args = (args[1], args[0])
-=======
             if funsor_cls is None and cls.__name__.endswith("Probs"):
                 funsor_cls = getattr(self.module, cls.__name__[:-5], None)
             cls._funsor_cls = funsor_cls
->>>>>>> 6575ac2c
         if funsor_cls is None:
             warnings.warn("missing funsor for {}".format(cls.__name__),
                           RuntimeWarning)
@@ -559,15 +549,12 @@
     return gaussian(**{var: value - loc})
 
 
-<<<<<<< HEAD
 def eager_beta_bernoulli(red_op, bin_op, reduced_vars, x, y):
     backend_dist = import_module(BACKEND_TO_DISTRIBUTIONS_BACKEND[get_backend()])
     return eager_dirichlet_multinomial(red_op, bin_op, reduced_vars, x,
                                        backend_dist.Binomial(total_count=1, probs=y.probs, value=y.value))
 
 
-=======
->>>>>>> 6575ac2c
 def eager_dirichlet_multinomial(red_op, bin_op, reduced_vars, x, y):
     dirichlet_reduction = frozenset(x.inputs).intersection(reduced_vars)
     if dirichlet_reduction:
