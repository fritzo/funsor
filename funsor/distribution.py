# Copyright Contributors to the Pyro project.
# SPDX-License-Identifier: Apache-2.0

import functools
import inspect
import math
import typing
from collections import OrderedDict
from importlib import import_module

import makefun

import funsor.delta
import funsor.ops as ops
from funsor.affine import is_affine
from funsor.cnf import GaussianMixture
<<<<<<< HEAD
from funsor.domains import make_domain, Real, Reals
=======
from funsor.domains import Array, reals
>>>>>>> 7dce5d20
from funsor.gaussian import Gaussian
from funsor.interpreter import gensym
from funsor.tensor import (Tensor, align_tensors, dummy_numeric_array, get_default_prototype,
                           ignore_jit_warnings, numeric_array, stack)
from funsor.terms import Funsor, FunsorMeta, Independent, Number, Variable, eager, to_data, to_funsor
from funsor.util import broadcast_shape, get_backend


BACKEND_TO_DISTRIBUTIONS_BACKEND = {
    "torch": "funsor.torch.distributions",
    "jax": "funsor.jax.distributions",
}


def numbers_to_tensors(*args):
    """
    Convert :class:`~funsor.terms.Number` s to :class:`funsor.tensor.Tensor` s,
    using any provided tensor as a prototype, if available.
    """
    if any(isinstance(x, Number) for x in args):
        prototype = get_default_prototype()
        options = dict(dtype=prototype.dtype)
        for x in args:
            if isinstance(x, Tensor):
                options = dict(dtype=x.data.dtype, device=getattr(x.data, "device", None))
                break
        with ignore_jit_warnings():
            args = tuple(Tensor(numeric_array(x.data, **options), dtype=x.dtype)
                         if isinstance(x, Number) else x
                         for x in args)
    return args


class DistributionMeta(FunsorMeta):
    """
    Wrapper to fill in default values and convert Numbers to Tensors.
    """
    def __call__(cls, *args, **kwargs):
        kwargs.update(zip(cls._ast_fields, args))
        value = kwargs.pop('value', 'value')
        kwargs = OrderedDict(
            (k, to_funsor(kwargs[k], output=cls._infer_param_domain(k, getattr(kwargs[k], "shape", ()))))
            for k in cls._ast_fields if k != 'value')
        value = to_funsor(value, output=cls._infer_value_domain(**{k: v.output for k, v in kwargs.items()}))
        args = numbers_to_tensors(*(tuple(kwargs.values()) + (value,)))
        return super(DistributionMeta, cls).__call__(*args)


class Distribution(Funsor, metaclass=DistributionMeta):
    r"""
    Funsor backed by a PyTorch/JAX distribution object.

    :param \*args: Distribution-dependent parameters.  These can be either
        funsors or objects that can be coerced to funsors via
        :func:`~funsor.terms.to_funsor` . See derived classes for details.
    """
    dist_class = "defined by derived classes"

    def __init__(self, *args):
        params = tuple(zip(self._ast_fields, args))
        assert any(k == 'value' for k, v in params)
        inputs = OrderedDict()
        for name, value in params:
            assert isinstance(name, str)
            assert isinstance(value, Funsor)
            inputs.update(value.inputs)
        inputs = OrderedDict(inputs)
        output = Real
        super(Distribution, self).__init__(inputs, output)
        self.params = OrderedDict(params)

    def __repr__(self):
        return '{}({})'.format(type(self).__name__,
                               ', '.join('{}={}'.format(*kv) for kv in self.params.items()))

    def eager_reduce(self, op, reduced_vars):
        if op is ops.logaddexp and isinstance(self.value, Variable) and self.value.name in reduced_vars:
            return Number(0.)  # distributions are normalized
        return super(Distribution, self).eager_reduce(op, reduced_vars)

    @classmethod
    def eager_log_prob(cls, *params):
        inputs, tensors = align_tensors(*params)
        params = dict(zip(cls._ast_fields, tensors))
        value = params.pop('value')
        data = cls.dist_class(**params).log_prob(value)
        return Tensor(data, inputs)

    @property
    def has_rsample(self):
        return getattr(self.dist_class, "has_rsample", False)

    @property
    def has_enumerate_support(self):
        return getattr(self.dist_class, "has_enumerate_support", False)

    def unscaled_sample(self, sampled_vars, sample_inputs, rng_key=None):
        params = OrderedDict(self.params)
        value = params.pop("value")
        assert all(isinstance(v, (Number, Tensor)) for v in params.values())
        assert isinstance(value, Variable) and value.name in sampled_vars
        inputs_, tensors = align_tensors(*params.values())
        inputs = OrderedDict(sample_inputs.items())
        inputs.update(inputs_)
        sample_shape = tuple(v.size for v in sample_inputs.values())

        raw_dist = self.dist_class(**dict(zip(self._ast_fields[:-1], tensors)))
        sample_args = (sample_shape,) if rng_key is None else (rng_key, sample_shape)
        if self.has_rsample:
            raw_sample = raw_dist.rsample(*sample_args)
        else:
            raw_sample = ops.detach(raw_dist.sample(*sample_args))

        result = funsor.delta.Delta(value.name, Tensor(raw_sample, inputs, value.output.dtype))
        if not self.has_rsample:
            # scaling of dice_factor by num samples should already be handled by Funsor.sample
            raw_log_prob = raw_dist.log_prob(raw_sample)
            dice_factor = Tensor(raw_log_prob - ops.detach(raw_log_prob), inputs)
            result = result + dice_factor
        return result

    def enumerate_support(self, expand=False):
        if not self.has_enumerate_support or not isinstance(self.value, Variable):
            raise ValueError("cannot enumerate support of {}".format(repr(self)))
        # arbitrary name-dim mapping, since we're converting back to a funsor anyway
        name_to_dim = {name: -dim-1 for dim, (name, domain) in enumerate(self.inputs.items())
                       if isinstance(domain.dtype, int) and name != self.value.name}
        raw_dist = to_data(self, name_to_dim=name_to_dim)
        raw_value = raw_dist.enumerate_support(expand=expand)
        dim_to_name = {dim: name for name, dim in name_to_dim.items()}
        dim_to_name[min(dim_to_name.keys(), default=0)-1] = self.value.name
        return to_funsor(raw_value, output=self.value.output, dim_to_name=dim_to_name)

    def __getattribute__(self, attr):
        if attr in type(self)._ast_fields and attr != 'name':
            return self.params[attr]
        return super().__getattribute__(attr)

    @classmethod
    @functools.lru_cache(maxsize=5000)
    def _infer_value_domain(cls, **kwargs):
        # rely on the underlying distribution's logic to infer the event_shape given param domains
        instance = cls.dist_class(**{k: dummy_numeric_array(domain) for k, domain in kwargs.items()},
                                  validate_args=False)
        out_shape = instance.event_shape
        if type(instance.support).__name__ == "_IntegerInterval":
            out_dtype = int(instance.support.upper_bound + 1)
        else:
            out_dtype = 'real'
        return Array[out_dtype, out_shape]

    @classmethod
    @functools.lru_cache(maxsize=5000)
    def _infer_param_domain(cls, name, raw_shape):
        support = cls.dist_class.arg_constraints.get(name, None)
        # XXX: if the backend does not have the same definition of constraints, we should
        # define backend-specific distributions and overide these `infer_value_domain`,
        # `infer_param_domain` methods.
        # Because NumPyro and Pyro have the same pattern, we use name check for simplicity.
        support_name = type(support).__name__
        if support_name == "_Simplex":
            output = Reals[raw_shape[-1]]
        elif support_name == "_RealVector":
            output = Reals[raw_shape[-1]]
        elif support_name in ["_LowerCholesky", "_PositiveDefinite"]:
            output = Reals[raw_shape[-2:]]
        # resolve the issue: logits's constraints are real (instead of real_vector)
        # for discrete multivariate distributions in Pyro
        elif support_name == "_Real" and name == "logits" and (
                "probs" in cls.dist_class.arg_constraints
                and type(cls.dist_class.arg_constraints["probs"]).__name__ == "_Simplex"):
            output = Reals[raw_shape[-1]]
        else:
            output = None
        return output


################################################################################
# Distribution Wrappers
################################################################################


def make_dist(backend_dist_class, param_names=()):
    if not param_names:
        param_names = tuple(name for name in inspect.getfullargspec(backend_dist_class.__init__)[0][1:]
                            if name in backend_dist_class.arg_constraints)

    @makefun.with_signature("__init__(self, {}, value='value')".format(', '.join(param_names)))
    def dist_init(self, **kwargs):
        return Distribution.__init__(self, *tuple(kwargs[k] for k in self._ast_fields))

    dist_class = DistributionMeta(backend_dist_class.__name__.split("Wrapper_")[-1], (Distribution,), {
        'dist_class': backend_dist_class,
        '__init__': dist_init,
    })

    eager.register(dist_class, *((Tensor,) * (len(param_names) + 1)))(dist_class.eager_log_prob)

    return dist_class


FUNSOR_DIST_NAMES = [
    ('Beta', ('concentration1', 'concentration0')),
    ('BernoulliProbs', ('probs',)),
    ('BernoulliLogits', ('logits',)),
    ('Binomial', ('total_count', 'probs')),
    ('Categorical', ('probs',)),
    ('CategoricalLogits', ('logits',)),
    ('Delta', ('v', 'log_density')),
    ('Dirichlet', ('concentration',)),
    ('Gamma', ('concentration', 'rate')),
    ('Multinomial', ('total_count', 'probs')),
    ('MultivariateNormal', ('loc', 'scale_tril')),
    ('NonreparameterizedBeta', ('concentration1', 'concentration0')),
    ('NonreparameterizedDirichlet', ('concentration',)),
    ('NonreparameterizedGamma', ('concentration', 'rate')),
    ('NonreparameterizedNormal', ('loc', 'scale')),
    ('Normal', ('loc', 'scale')),
    ('Poisson', ('rate',))
]


###############################################
# Converting backend Distributions to funsors
###############################################

def backenddist_to_funsor(backend_dist, output=None, dim_to_name=None):
    funsor_dist = import_module(BACKEND_TO_DISTRIBUTIONS_BACKEND[get_backend()])
    funsor_dist_class = getattr(funsor_dist, type(backend_dist).__name__.split("Wrapper_")[-1])
    params = [to_funsor(
            getattr(backend_dist, param_name),
            output=funsor_dist_class._infer_param_domain(
                param_name, getattr(getattr(backend_dist, param_name), "shape", ())),
            dim_to_name=dim_to_name)
        for param_name in funsor_dist_class._ast_fields if param_name != 'value']
    return funsor_dist_class(*params)


def indepdist_to_funsor(backend_dist, output=None, dim_to_name=None):
    dim_to_name = OrderedDict((dim - backend_dist.reinterpreted_batch_ndims, name)
                              for dim, name in dim_to_name.items())
    dim_to_name.update(OrderedDict((i, "_pyro_event_dim_{}".format(i))
                                   for i in range(-backend_dist.reinterpreted_batch_ndims, 0)))
    result = to_funsor(backend_dist.base_dist, dim_to_name=dim_to_name)
    for i in reversed(range(-backend_dist.reinterpreted_batch_ndims, 0)):
        name = "_pyro_event_dim_{}".format(i)
        result = funsor.terms.Independent(result, "value", name, "value")
    return result


def maskeddist_to_funsor(backend_dist, output=None, dim_to_name=None):
    mask = to_funsor(ops.astype(backend_dist._mask, 'float32'), output=output, dim_to_name=dim_to_name)
    funsor_base_dist = to_funsor(backend_dist.base_dist, output=output, dim_to_name=dim_to_name)
    return mask * funsor_base_dist


def transformeddist_to_funsor(backend_dist, output=None, dim_to_name=None):
    raise NotImplementedError("TODO implement conversion of TransformedDistribution")


def mvndist_to_funsor(backend_dist, output=None, dim_to_name=None, real_inputs=OrderedDict()):
    funsor_dist = backenddist_to_funsor(backend_dist, output=output, dim_to_name=dim_to_name)
    if len(real_inputs) == 0:
        return funsor_dist
    discrete, gaussian = funsor_dist(value="value").terms
    inputs = OrderedDict((k, v) for k, v in gaussian.inputs.items() if v.dtype != 'real')
    inputs.update(real_inputs)
    return discrete + Gaussian(gaussian.info_vec, gaussian.precision, inputs)


###############################################################
# Converting distribution funsors to backend distributions
###############################################################

@to_data.register(Distribution)
def distribution_to_data(funsor_dist, name_to_dim=None):
    pyro_dist_class = funsor_dist.dist_class
    params = [to_data(getattr(funsor_dist, param_name), name_to_dim=name_to_dim)
              for param_name in funsor_dist._ast_fields if param_name != 'value']
    pyro_dist = pyro_dist_class(**dict(zip(funsor_dist._ast_fields[:-1], params)))
    funsor_event_shape = funsor_dist.value.output.shape
    pyro_dist = pyro_dist.to_event(max(len(funsor_event_shape) - len(pyro_dist.event_shape), 0))
    if pyro_dist.event_shape != funsor_event_shape:
        raise ValueError("Event shapes don't match, something went wrong")
    return pyro_dist


@to_data.register(Independent[typing.Union[Independent, Distribution], str, str, str])
def indep_to_data(funsor_dist, name_to_dim=None):
    raise NotImplementedError("TODO implement conversion of Independent")


@to_data.register(Gaussian)
def gaussian_to_data(funsor_dist, name_to_dim=None, normalized=False):
    if normalized:
        return to_data(funsor_dist.log_normalizer + funsor_dist, name_to_dim=name_to_dim)
    loc = ops.cholesky_solve(ops.unsqueeze(funsor_dist.info_vec, -1),
                             ops.cholesky(funsor_dist.precision)).squeeze(-1)
    int_inputs = OrderedDict((k, d) for k, d in funsor_dist.inputs.items() if d.dtype != "real")
    loc = to_data(Tensor(loc, int_inputs), name_to_dim)
    precision = to_data(Tensor(funsor_dist.precision, int_inputs), name_to_dim)
    backend_dist = import_module(BACKEND_TO_DISTRIBUTIONS_BACKEND[get_backend()])
    return backend_dist.MultivariateNormal.dist_class(loc, precision_matrix=precision)


@to_data.register(GaussianMixture)
def gaussianmixture_to_data(funsor_dist, name_to_dim=None):
    discrete, gaussian = funsor_dist.terms
    backend_dist = import_module(BACKEND_TO_DISTRIBUTIONS_BACKEND[get_backend()])
    cat = backend_dist.CategoricalLogits.dist_class(logits=to_data(
        discrete + gaussian.log_normalizer, name_to_dim=name_to_dim))
    mvn = to_data(gaussian, name_to_dim=name_to_dim)
    return cat, mvn


################################################
# Backend-agnostic distribution patterns
################################################

def Bernoulli(probs=None, logits=None, value='value'):
    """
    Wraps backend `Bernoulli` distributions.

    This dispatches to either `BernoulliProbs` or `BernoulliLogits`
    to accept either ``probs`` or ``logits`` args.

    :param Funsor probs: Probability of 1.
    :param Funsor value: Optional observation in ``{0,1}``.
    """
    backend_dist = import_module(BACKEND_TO_DISTRIBUTIONS_BACKEND[get_backend()])
    if probs is not None:
        return backend_dist.BernoulliProbs(probs, value)  # noqa: F821
    if logits is not None:
        return backend_dist.BernoulliLogits(logits, value)  # noqa: F821
    raise ValueError('Either probs or logits must be specified')


def LogNormal(loc, scale, value='value'):
    """
    Wraps backend `LogNormal` distributions.

    :param Funsor loc: Mean of the untransformed Normal distribution.
    :param Funsor scale: Standard deviation of the untransformed Normal
        distribution.
    :param Funsor value: Optional real observation.
    """
    loc, scale = to_funsor(loc), to_funsor(scale)
    y = to_funsor(value, output=loc.output)
    t = ops.exp
    x = t.inv(y)
    log_abs_det_jacobian = t.log_abs_det_jacobian(x, y)
    backend_dist = import_module(BACKEND_TO_DISTRIBUTIONS_BACKEND[get_backend()])
    return backend_dist.Normal(loc, scale, x) - log_abs_det_jacobian  # noqa: F821


def eager_beta(concentration1, concentration0, value):
    concentration = stack((concentration0, concentration1))
    value = stack((1 - value, value))
    backend_dist = import_module(BACKEND_TO_DISTRIBUTIONS_BACKEND[get_backend()])
    return backend_dist.Dirichlet(concentration, value=value)  # noqa: F821


def eager_binomial(total_count, probs, value):
    probs = stack((1 - probs, probs))
    value = stack((total_count - value, value))
    backend_dist = import_module(BACKEND_TO_DISTRIBUTIONS_BACKEND[get_backend()])
    return backend_dist.Multinomial(total_count, probs, value=value)  # noqa: F821


def eager_multinomial(total_count, probs, value):
    # Multinomial.log_prob() supports inhomogeneous total_count only by
    # avoiding passing total_count to the constructor.
    inputs, (total_count, probs, value) = align_tensors(total_count, probs, value)
    shape = broadcast_shape(total_count.shape + (1,), probs.shape, value.shape)
    probs = Tensor(ops.expand(probs, shape), inputs)
    value = Tensor(ops.expand(value, shape), inputs)
    if get_backend() == "torch":
        total_count = Number(ops.amax(total_count, None).item())  # Used by distributions validation code.
    else:
        total_count = Tensor(ops.expand(total_count, shape[:-1]), inputs)
    backend_dist = import_module(BACKEND_TO_DISTRIBUTIONS_BACKEND[get_backend()])
    return backend_dist.Multinomial.eager_log_prob(total_count, probs, value)  # noqa: F821


def eager_categorical_funsor(probs, value):
    return probs[value].log()


def eager_categorical_tensor(probs, value):
    value = probs.materialize(value)
    backend_dist = import_module(BACKEND_TO_DISTRIBUTIONS_BACKEND[get_backend()])
    return backend_dist.Categorical(probs=probs, value=value)  # noqa: F821


def eager_delta_tensor(v, log_density, value):
    # This handles event_dim specially, and hence cannot use the
    # generic Delta.eager_log_prob() method.
    assert v.output == value.output
    event_dim = len(v.output.shape)
    inputs, (v, log_density, value) = align_tensors(v, log_density, value)
    backend_dist = import_module(BACKEND_TO_DISTRIBUTIONS_BACKEND[get_backend()])
    data = backend_dist.Delta.dist_class(v, log_density, event_dim).log_prob(value)  # noqa: F821
    return Tensor(data, inputs)


def eager_delta_funsor_variable(v, log_density, value):
    assert v.output == value.output
    return funsor.delta.Delta(value.name, v, log_density)


def eager_delta_funsor_funsor(v, log_density, value):
    assert v.output == value.output
    return funsor.delta.Delta(v.name, value, log_density)


def eager_delta_variable_variable(v, log_density, value):
    return None


def eager_normal(loc, scale, value):
    assert loc.output == Real
    assert scale.output == Real
    assert value.output == Real
    if not is_affine(loc) or not is_affine(value):
        return None  # lazy

    info_vec = ops.new_zeros(scale.data, scale.data.shape + (1,))
    precision = ops.pow(scale.data, -2).reshape(scale.data.shape + (1, 1))
    log_prob = -0.5 * math.log(2 * math.pi) - ops.log(scale).sum()
    inputs = scale.inputs.copy()
    var = gensym('value')
    inputs[var] = Real
    gaussian = log_prob + Gaussian(info_vec, precision, inputs)
    return gaussian(**{var: value - loc})


def eager_mvn(loc, scale_tril, value):
    assert len(loc.shape) == 1
    assert len(scale_tril.shape) == 2
    assert value.output == loc.output
    if not is_affine(loc) or not is_affine(value):
        return None  # lazy

    info_vec = ops.new_zeros(scale_tril.data, scale_tril.data.shape[:-1])
    precision = ops.cholesky_inverse(scale_tril.data)
    scale_diag = Tensor(ops.diagonal(scale_tril.data, -1, -2), scale_tril.inputs)
    log_prob = -0.5 * scale_diag.shape[0] * math.log(2 * math.pi) - ops.log(scale_diag).sum()
    inputs = scale_tril.inputs.copy()
    var = gensym('value')
    inputs[var] = Reals[scale_diag.shape[0]]
    gaussian = log_prob + Gaussian(info_vec, precision, inputs)
    return gaussian(**{var: value - loc})<|MERGE_RESOLUTION|>--- conflicted
+++ resolved
@@ -14,11 +14,7 @@
 import funsor.ops as ops
 from funsor.affine import is_affine
 from funsor.cnf import GaussianMixture
-<<<<<<< HEAD
-from funsor.domains import make_domain, Real, Reals
-=======
-from funsor.domains import Array, reals
->>>>>>> 7dce5d20
+from funsor.domains import Array, Real, Reals
 from funsor.gaussian import Gaussian
 from funsor.interpreter import gensym
 from funsor.tensor import (Tensor, align_tensors, dummy_numeric_array, get_default_prototype,
