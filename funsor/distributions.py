from __future__ import absolute_import, division, print_function

import math
from collections import OrderedDict

import pyro.distributions as dist
import torch
from six import add_metaclass

import funsor.delta
import funsor.ops as ops
from funsor.domains import bint, reals
from funsor.gaussian import Gaussian
from funsor.terms import Funsor, FunsorMeta, Number, Variable, eager, to_funsor
from funsor.torch import Tensor, align_tensors, materialize


def numbers_to_tensors(*args):
    """
    Convert :class:`~funsor.terms.Number`s to :class:`funsor.torch.Tensor`s,
    using any provided tensor as a prototype, if available.
    """
    if any(isinstance(x, Number) for x in args):
        new_tensor = torch.tensor
        for x in args:
            if isinstance(x, Tensor):
                new_tensor = x.data.new_tensor
                break
        args = tuple(Tensor(new_tensor(x.data), dtype=x.dtype) if isinstance(x, Number) else x
                     for x in args)
    return args


class DistributionMeta(FunsorMeta):
    """
    Wrapper to fill in default values and convert Numbers to Tensors.
    """
    def __call__(cls, *args, **kwargs):
        args = cls._fill_defaults(*args, **kwargs)
        args = numbers_to_tensors(*args)
        return super(DistributionMeta, cls).__call__(*args)


@add_metaclass(DistributionMeta)
class Distribution(Funsor):
    """
    Funsor backed by a PyTorch distribution object.
    """
    dist_class = "defined by derived classes"

    def __init__(self, *args):
        params = tuple(zip(self._ast_fields, args))
        assert any(k == 'value' for k, v in params)
        inputs = OrderedDict()
        for name, value in params:
            assert isinstance(name, str)
            assert isinstance(value, Funsor)
            inputs.update(value.inputs)
        inputs = OrderedDict(inputs)
        output = reals()
        super(Distribution, self).__init__(inputs, output)
        self.params = params

    def __repr__(self):
        return '{}({})'.format(type(self).__name__,
                               ', '.join('{}={}'.format(*kv) for kv in self.params))

    def eager_subs(self, subs):
        assert isinstance(subs, tuple)
        if not any(k in self.inputs for k, v in subs):
            return self
        params = OrderedDict((k, v.eager_subs(subs)) for k, v in self.params)
        return type(self)(**params)

    def eager_reduce(self, op, reduced_vars):
        if op is ops.logaddexp and isinstance(self.value, Variable) and self.value.name in reduced_vars:
            return Number(0.)  # distributions are normalized
        return super(Distribution, self).reduce(op, reduced_vars)

    @classmethod
    def eager_log_prob(cls, **params):
        inputs, tensors = align_tensors(*params.values())
        params = dict(zip(params, tensors))
        value = params.pop('value')
        data = cls.dist_class(**params).log_prob(value)
        return Tensor(data, inputs)


################################################################################
# Distribution Wrappers
################################################################################

class Categorical(Distribution):
    dist_class = dist.Categorical

    @staticmethod
    def _fill_defaults(probs, value=None):
        probs = to_funsor(probs)
        if value is None:
            size = probs.output.shape[0]
            value = Variable('value', bint(size))
        else:
            value = to_funsor(value)
        return probs, value

    def __init__(self, probs, value=None):
        super(Categorical, self).__init__(probs, value)


@eager.register(Categorical, Funsor, Tensor)
def eager_categorical(probs, value):
    return probs[value].log()


@eager.register(Categorical, Tensor, Tensor)
def eager_categorical(probs, value):
    return Categorical.eager_log_prob(probs=probs, value=value)


@eager.register(Categorical, Tensor, Variable)
def eager_categorical(probs, value):
    value = materialize(value)
    return Categorical.eager_log_prob(probs=probs, value=value)


class Delta(Distribution):
    dist_class = dist.Delta

    @staticmethod
    def _fill_defaults(v, log_density=0, value=None):
        v = to_funsor(v)
        log_density = to_funsor(log_density)
        if value is None:
            value = Variable('value', reals())
        else:
            value = to_funsor(value)
        return v, log_density, value

    def __init__(self, v, log_density=0, value=None):
        return super(Delta, self).__init__(v, log_density, value)


@eager.register(Delta, Tensor, Tensor, Tensor)
def eager_delta(v, log_density, value):
    # This handles event_dim specially, and hence cannot use the
    # generic Delta.eager_log_prob() method.
    assert v.output == value.output
    event_dim = len(v.output.shape)
    inputs, (v, log_density, value) = align_tensors(v, log_density, value)
    data = dist.Delta(v, log_density, event_dim).log_prob(value)
    return Tensor(data, inputs)
<<<<<<< HEAD


@eager.register(Delta, Tensor, Funsor, Variable)
def eager_delta(v, log_density, value):
    assert v.output == value.output
    vs = OrderedDict([(v.name, value)])
    return funsor.delta.Delta(vs, log_density)


@eager.register(Delta, Variable, Funsor, Tensor)
def eager_delta(v, log_density, value):
    assert v.output == value.output
    vs = OrderedDict([(value.name, v)])
    return funsor.delta.Delta(vs, log_density)
=======
>>>>>>> d9601826


class Normal(Distribution):
    dist_class = dist.Normal

    @staticmethod
    def _fill_defaults(loc, scale, value=None):
        loc = to_funsor(loc)
        scale = to_funsor(scale)
        if value is None:
            value = Variable('value', reals())
        else:
            value = to_funsor(value)
        return loc, scale, value

    def __init__(self, loc, scale, value=None):
        super(Normal, self).__init__(loc, scale, value)


@eager.register(Normal, Tensor, Tensor, Tensor)
def eager_normal(loc, scale, value):
    return Normal.eager_log_prob(loc=loc, scale=scale, value=value)


# Create a Gaussian from a ground observation.
@eager.register(Normal, Variable, Tensor, Tensor)
def eager_normal(loc, scale, value):
    assert loc.output == reals()
    inputs, (scale, value) = align_tensors(scale, value)
    inputs.update(loc.inputs)

    log_density = -0.5 * math.log(2 * math.pi) - scale.log()
    loc = value.unsqueeze(-1)
    precision = scale.pow(-2).unsqueeze(-1).unsqueeze(-1)
    return Gaussian(log_density, loc, precision, inputs)


# Create a Gaussian from a ground observation.
@eager.register(Normal, Tensor, Tensor, Variable)
def eager_normal(loc, scale, value):
    assert value.output == reals()
    inputs, (loc, scale) = align_tensors(loc, scale)
    inputs.update(value.inputs)

    log_density = -0.5 * math.log(2 * math.pi) - scale.log()
    loc = loc.unsqueeze(-1)
    precision = scale.pow(-2).unsqueeze(-1).unsqueeze(-1)
    return Gaussian(log_density, loc, precision, inputs)


# Create a Gaussian from a noisy identity transform.
<<<<<<< HEAD
# This is extrememly limited but suffices for examples/kalman_filter.py
=======
# This is extremely limited but suffices for examples/kalman_filter.py
>>>>>>> d9601826
@eager.register(Normal, Variable, Tensor, Variable)
def eager_normal(loc, scale, value):
    assert loc.output == reals()
    assert value.output == reals()
    assert loc.name != value.name
    inputs = loc.inputs.copy()
    inputs.update(scale.inputs)
    inputs.update(value.inputs)

    log_density = -0.5 * math.log(2 * math.pi) - scale.data.log()
    loc = scale.data.new_zeros(scale.data.shape + (2,))
    p = scale.data.pow(-2)
    precision = torch.stack([p, -p, -p, p], -1).reshape(p.shape + (2, 2))
    return Gaussian(log_density, loc, precision, inputs)


__all__ = [
    'Categorical',
    'Delta',
    'Distribution',
    'Normal',
]<|MERGE_RESOLUTION|>--- conflicted
+++ resolved
@@ -149,7 +149,6 @@
     inputs, (v, log_density, value) = align_tensors(v, log_density, value)
     data = dist.Delta(v, log_density, event_dim).log_prob(value)
     return Tensor(data, inputs)
-<<<<<<< HEAD
 
 
 @eager.register(Delta, Tensor, Funsor, Variable)
@@ -164,8 +163,6 @@
     assert v.output == value.output
     vs = OrderedDict([(value.name, v)])
     return funsor.delta.Delta(vs, log_density)
-=======
->>>>>>> d9601826
 
 
 class Normal(Distribution):
@@ -217,11 +214,7 @@
 
 
 # Create a Gaussian from a noisy identity transform.
-<<<<<<< HEAD
-# This is extrememly limited but suffices for examples/kalman_filter.py
-=======
 # This is extremely limited but suffices for examples/kalman_filter.py
->>>>>>> d9601826
 @eager.register(Normal, Variable, Tensor, Variable)
 def eager_normal(loc, scale, value):
     assert loc.output == reals()
