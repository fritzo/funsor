# Copyright Contributors to the Pyro project.
# SPDX-License-Identifier: Apache-2.0

import functools
import inspect
import re
<<<<<<< HEAD
import os
import sys
=======
>>>>>>> c77a54e3

import numpy as np

_FUNSOR_BACKEND = "numpy"
_JAX_LOADED = False


class lazy_property(object):
    def __init__(self, fn):
        self.fn = fn
        functools.update_wrapper(self, fn)

    def __get__(self, obj, objtype=None):
        if obj is None:
            return self
        value = self.fn(obj)
        setattr(obj, self.fn.__name__, value)
        return value

    # This is needed to pacify sphinx.
    def __call__(self):
        raise ValueError


def getargspec(fn):
    """
    Similar to Python 2's :py:func:`inspect.getargspec` but:
    - In Python 3 uses ``getfullargspec`` to avoid ``DeprecationWarning``.
    - For builtin functions like ``torch.matmul`` or ``numpy.matmul``, falls back to
      attempting to parse the function docstring, assuming torch-style or numpy-style.
    """
    assert callable(fn)
    try:
        args, vargs, kwargs, defaults, _, _, _ = inspect.getfullargspec(fn)
    except TypeError:
        # Fall back to attempting to parse a PyTorch/NumPy-style docstring.
        match = re.match(r"\s*{}\(([^)]*)\)".format(fn.__name__), fn.__doc__)
        if match is None:
            raise
        parts = re.sub(r"[\[\]]", "", match.group(1)).split(", ")
        args = [a.split("=")[0] for a in parts if a not in ["/", "*"]]
        if not all(re.match(r"^[^\d\W]\w*\Z", arg) for arg in args):
            raise
        vargs = None
        kwargs = None
        defaults = ()  # Ignore defaults.
    return args, vargs, kwargs, defaults


def quote(arg):
    """
    Serialize an object to text that can be parsed by Python.

    This is useful to save intermediate funsors to add to tests.
    """
    out = []
    _quote_inplace(arg, 0, out)
    lines = []
    for indent, line in out:
        if indent + len(line) >= 80:
            line += "  # noqa"
        lines.append(" " * indent + line)
    return "\n".join(lines)


def pretty(arg, maxlen=40):
    """
    Pretty print an expression. This is useful for debugging.
    """
    out = []
    _quote_inplace(arg, 0, out)
    fill = u"   \u2502" * 100
    lines = []
    for indent, line in out:
        if len(line) > maxlen:
            line = line[:maxlen] + "..."
        lines.append(fill[:indent] + line)
    return "\n".join(lines)


@functools.singledispatch
def _quote_inplace(arg, indent, out):
    line = re.sub("\n\\s*", " ", repr(arg))
    out.append((indent, line))


quote.inplace = _quote_inplace
quote.register = _quote_inplace.register


@quote.register(tuple)
def _(arg, indent, out):
    if not arg:
        out.append((indent, "()"))
        return
    for value in arg[:1]:
        temp = []
        quote.inplace(value, indent + 1, temp)
        i, line = temp[0]
        temp[0] = i - 1, "(" + line
        out.extend(temp)
        i, line = out[-1]
        out[-1] = i, line + ","
    for value in arg[1:]:
        quote.inplace(value, indent + 1, out)
        i, line = out[-1]
        out[-1] = i, line + ","
    i, line = out[-1]
    out[-1] = i, line + ")"


@quote.register(np.ndarray)
def _quote(arg, indent, out):
    """
    Work around NumPy ndarray not supporting reproducible repr.
    """
    out.append(
        (indent, "np.array({}, dtype=np.{})".format(repr(arg.tolist()), arg.dtype))
    )


def broadcast_shape(*shapes, **kwargs):
    """
    Similar to ``np.broadcast()`` but for shapes.
    Equivalent to ``np.broadcast(*map(np.empty, shapes)).shape``.
    :param tuple shapes: shapes of tensors.
    :param bool strict: whether to use extend-but-not-resize broadcasting.
    :returns: broadcasted shape
    :rtype: tuple
    :raises: ValueError
    """
    strict = kwargs.pop("strict", False)
    reversed_shape = []
    for shape in shapes:
        for i, size in enumerate(reversed(shape)):
            if i >= len(reversed_shape):
                reversed_shape.append(size)
            elif reversed_shape[i] == 1 and not strict:
                reversed_shape[i] = size
            elif reversed_shape[i] != size and (size != 1 or strict):
                raise ValueError(
                    "shape mismatch: objects cannot be broadcast to a single shape: {}".format(
                        " vs ".join(map(str, shapes))
                    )
                )
    return tuple(reversed(reversed_shape))


def set_backend(backend):
    """
    Set backend for Funsor.

    Currently three backends are supported: "numpy" (default), "torch", and
    "jax". Funsor runs with only one backend at a time.

    .. note: When `jax` backend is set, we cannot revert back to the default
    `numpy` backend because we dispatch to using `jax.numpy` all ops with
    `numpy.ndarray` or `numpy.generic` inputs.

    :param str backend: either "numpy", "torch", or "jax".
    """
    global _FUNSOR_BACKEND, _JAX_LOADED

    if backend == "numpy":
        if _JAX_LOADED:
            raise ValueError(
                "Cannot revert back to NumPy backend when JAX backend has been set."
            )
        else:
            _FUNSOR_BACKEND = "numpy"
    elif backend == "torch":
        _FUNSOR_BACKEND = "torch"

        import torch  # noqa: F401

        import funsor.torch  # noqa: F401
    elif backend == "jax":
        _FUNSOR_BACKEND = "jax"
        _JAX_LOADED = True

        import jax  # noqa: F401

        import funsor.jax  # noqa: F401
    else:
        raise ValueError(
            "backend should be either 'numpy', 'torch', or 'jax'"
            ", got {}".format(backend)
        )


def get_backend():
    """
    Get the current backend of Funsor.

    :return: either "numpy", "torch", or "jax".
    :rtype: str
    """
    return _FUNSOR_BACKEND


def get_tracing_state():
    torch = sys.modules.get("torch")
    if torch is not None:
        return torch._C._get_tracing_state()
    return None


def is_nn_module(x):
    torch = sys.modules.get("torch")
    if torch is not None:
        return isinstance(x, torch.nn.Module)
    return False


def methodof(cls, name=None):
    """
    Decorator to set the named method of the given class. Can be stacked.

    Example usage::

       @methodof(MyClass)
       def __call__(self, x):
           return x
    """

    def decorator(fn):
        name_ = name
        if name_ is None:
            fn_ = fn
            while not hasattr(fn_, "__name__"):
                if isinstance(fn_, property):
                    fn_ = fn_.fget
                else:
                    fn_ = fn_.__func__
            name_ = fn_.__name__
        setattr(cls, name_, fn)
        return fn

    return decorator<|MERGE_RESOLUTION|>--- conflicted
+++ resolved
@@ -4,11 +4,7 @@
 import functools
 import inspect
 import re
-<<<<<<< HEAD
-import os
 import sys
-=======
->>>>>>> c77a54e3
 
 import numpy as np
 
