--- conflicted
+++ resolved
@@ -248,11 +248,8 @@
     'NegOp',
     'Op',
     'PRODUCT_INVERSES',
-<<<<<<< HEAD
     'UNITS',
-=======
     'SubOp',
->>>>>>> c339f1a8
     'abs',
     'add',
     'and_',
