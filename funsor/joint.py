# Copyright Contributors to the Pyro project.
# SPDX-License-Identifier: Apache-2.0

import math
from collections import OrderedDict
from functools import reduce
from typing import Tuple, Union

from multipledispatch import dispatch

import funsor.ops as ops
from funsor.cnf import Contraction, GaussianMixture
from funsor.delta import Delta
from funsor.domains import Bint
from funsor.gaussian import Gaussian, align_gaussian
from funsor.interpretations import eager, moment_matching, normalize
from funsor.ops import AssociativeOp
from funsor.tensor import Tensor, align_tensor
<<<<<<< HEAD
from funsor.terms import (
    Funsor,
    Independent,
    Number,
    Reduce,
    Unary,
    eager,
    moment_matching,
    normalize,
)
from funsor.typing import Variadic
=======
from funsor.terms import Funsor, Independent, Number, Reduce, Unary
>>>>>>> 5b3d4a17


@dispatch(str, str, Variadic[(Gaussian, GaussianMixture)])
def eager_cat_homogeneous(name, part_name, *parts):
    assert parts
    output = parts[0].output
    inputs = OrderedDict([(part_name, None)])
    for part in parts:
        assert part.output == output
        assert part_name in part.inputs
        inputs.update(part.inputs)

    int_inputs = OrderedDict((k, v) for k, v in inputs.items() if v.dtype != "real")
    real_inputs = OrderedDict((k, v) for k, v in inputs.items() if v.dtype == "real")
    inputs = int_inputs.copy()
    inputs.update(real_inputs)
    discretes = []
    info_vecs = []
    precisions = []
    for part in parts:
        inputs[part_name] = part.inputs[part_name]
        int_inputs[part_name] = inputs[part_name]
        shape = tuple(d.size for d in int_inputs.values())
        if isinstance(part, Gaussian):
            discrete = None
            gaussian = part
        elif issubclass(
            type(part), GaussianMixture
        ):  # TODO figure out why isinstance isn't working
            discrete, gaussian = part.terms[0], part.terms[1]
            discrete = ops.expand(align_tensor(int_inputs, discrete), shape)
        else:
            raise NotImplementedError("TODO")
        discretes.append(discrete)
        info_vec, precision = align_gaussian(inputs, gaussian)
        info_vecs.append(ops.expand(info_vec, shape + (-1,)))
        precisions.append(ops.expand(precision, shape + (-1, -1)))
    if part_name != name:
        del inputs[part_name]
        del int_inputs[part_name]

    dim = 0
    info_vec = ops.cat(dim, *info_vecs)
    precision = ops.cat(dim, *precisions)
    inputs[name] = Bint[info_vec.shape[dim]]
    int_inputs[name] = inputs[name]
    result = Gaussian(info_vec, precision, inputs)
    if any(d is not None for d in discretes):
        for i, d in enumerate(discretes):
            if d is None:
                discretes[i] = ops.new_zeros(info_vecs[i], info_vecs[i].shape[:-1])
        discrete = ops.cat(dim, *discretes)
        result = result + Tensor(discrete, int_inputs)
    return result


#################################
# patterns for moment-matching
#################################


@moment_matching.register(
    Contraction, AssociativeOp, AssociativeOp, frozenset, Variadic[object]
)
def moment_matching_contract_default(*args):
    return None


@moment_matching.register(
    Contraction, ops.LogaddexpOp, ops.AddOp, frozenset, (Number, Tensor), Gaussian
)
def moment_matching_contract_joint(red_op, bin_op, reduced_vars, discrete, gaussian):
    approx_vars = frozenset(
        v for v in reduced_vars & gaussian.input_vars if v.dtype != "real"
    )
    if not approx_vars:
        return None

    exact_vars = reduced_vars - approx_vars
    if exact_vars:
        exact = Contraction(red_op, bin_op, exact_vars, discrete, gaussian)
        return exact.reduce(red_op, approx_vars)

    discrete += gaussian.log_normalizer
    new_discrete = discrete.reduce(ops.logaddexp, approx_vars & discrete.input_vars)
    num_elements = reduce(
        ops.mul,
        [v.output.num_elements for v in approx_vars - discrete.input_vars],
        1,
    )
    if num_elements != 1:
        new_discrete -= math.log(num_elements)

    int_inputs = OrderedDict(
        (k, d) for k, d in gaussian.inputs.items() if d.dtype != "real"
    )
    probs = (discrete - new_discrete.clamp_finite()).exp()

    old_loc = Tensor(
        ops.cholesky_solve(
            ops.unsqueeze(gaussian.info_vec, -1), gaussian._precision_chol
        ).squeeze(-1),
        int_inputs,
    )
    new_loc = (probs * old_loc).reduce(ops.add, approx_vars)
    old_cov = Tensor(ops.cholesky_inverse(gaussian._precision_chol), int_inputs)
    diff = old_loc - new_loc
    outers = Tensor(
        ops.unsqueeze(diff.data, -1) * ops.unsqueeze(diff.data, -2), diff.inputs
    )
    new_cov = (probs * old_cov).reduce(ops.add, approx_vars) + (probs * outers).reduce(
        ops.add, approx_vars
    )

    # Numerically stabilize by adding bogus precision to empty components.
    total = probs.reduce(ops.add, approx_vars)
    mask = ops.unsqueeze(ops.unsqueeze((total.data == 0), -1), -1)
    new_cov.data = new_cov.data + mask * ops.new_eye(
        new_cov.data, new_cov.data.shape[-1:]
    )

    new_precision = Tensor(
        ops.cholesky_inverse(ops.cholesky(new_cov.data)), new_cov.inputs
    )
    new_info_vec = (new_precision.data @ ops.unsqueeze(new_loc.data, -1)).squeeze(-1)
    new_inputs = new_loc.inputs.copy()
    new_inputs.update((k, d) for k, d in gaussian.inputs.items() if d.dtype == "real")
    new_gaussian = Gaussian(new_info_vec, new_precision.data, new_inputs)
    new_discrete -= new_gaussian.log_normalizer

    return new_discrete + new_gaussian


####################################################
# Patterns for normalizing
####################################################


@eager.register(Reduce, ops.AddOp, Unary[ops.ExpOp, Funsor], frozenset)
def eager_reduce_exp(op, arg, reduced_vars):
    # x.exp().reduce(ops.add) == x.reduce(ops.logaddexp).exp()
    log_result = arg.arg.reduce(ops.logaddexp, reduced_vars)
    if log_result is not normalize.interpret(
        Reduce, ops.logaddexp, arg.arg, reduced_vars
    ):
        return log_result.exp()
    return None


@eager.register(
    Independent,
    (
        Contraction[
            ops.NullOp,
            ops.AddOp,
            frozenset,
            Tuple[Delta, Union[Number, Tensor], Gaussian],
        ],
        Contraction[
            ops.NullOp,
            ops.AddOp,
            frozenset,
            Tuple[Delta, Union[Number, Tensor, Gaussian]],
        ],
    ),
    str,
    str,
    str,
)
def eager_independent_joint(joint, reals_var, bint_var, diag_var):
    if diag_var not in joint.terms[0].fresh:
        return None

    delta = Independent(joint.terms[0], reals_var, bint_var, diag_var)
    new_terms = (delta,) + tuple(t.reduce(ops.add, bint_var) for t in joint.terms[1:])
    return reduce(joint.bin_op, new_terms)<|MERGE_RESOLUTION|>--- conflicted
+++ resolved
@@ -16,21 +16,8 @@
 from funsor.interpretations import eager, moment_matching, normalize
 from funsor.ops import AssociativeOp
 from funsor.tensor import Tensor, align_tensor
-<<<<<<< HEAD
-from funsor.terms import (
-    Funsor,
-    Independent,
-    Number,
-    Reduce,
-    Unary,
-    eager,
-    moment_matching,
-    normalize,
-)
+from funsor.terms import Funsor, Independent, Number, Reduce, Unary
 from funsor.typing import Variadic
-=======
-from funsor.terms import Funsor, Independent, Number, Reduce, Unary
->>>>>>> 5b3d4a17
 
 
 @dispatch(str, str, Variadic[(Gaussian, GaussianMixture)])
