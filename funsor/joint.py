--- conflicted
+++ resolved
@@ -2,7 +2,6 @@
 from collections import OrderedDict
 from functools import reduce
 
-<<<<<<< HEAD
 from multipledispatch.variadic import Variadic
 
 import funsor.ops as ops
@@ -13,471 +12,6 @@
 from funsor.ops import AssociativeOp, SubOp
 from funsor.terms import Binary, Funsor, Number, Reduce, Unary, eager, moment_matching, normalize
 from funsor.torch import Tensor
-=======
-import torch
-
-import funsor.interpreter as interpreter
-import funsor.ops as ops
-import funsor.terms
-from funsor.delta import Delta
-from funsor.domains import reals
-from funsor.gaussian import Gaussian, cholesky_inverse, cholesky_solve
-from funsor.integrate import Integrate, integrator
-from funsor.montecarlo import monte_carlo
-from funsor.ops import AddOp, NegOp, SubOp
-from funsor.terms import (
-    Align,
-    Binary,
-    Funsor,
-    FunsorMeta,
-    Independent,
-    Number,
-    Reduce,
-    Subs,
-    Unary,
-    Variable,
-    eager,
-    to_funsor
-)
-from funsor.torch import Tensor, arange
-
-
-class JointMeta(FunsorMeta):
-    """
-    Wrapper to fill in defaults and convert to funsor.
-    """
-    def __call__(cls, deltas=(), discrete=0, gaussian=0):
-        discrete = to_funsor(discrete)
-        gaussian = to_funsor(gaussian)
-        return super(JointMeta, cls).__call__(deltas, discrete, gaussian)
-
-
-class Joint(Funsor, metaclass=JointMeta):
-    """
-    Normal form for a joint log probability density funsor.
-
-    The primary purpose of Joint is to handle substitution of
-    :class:`~funsor.delta.Delta` funsors into other funsors.
-
-    Joint is closed under Bayesian fusion, i.e. under ``ops.add`` operations.
-    Joint is not closed under mixtures, i.e. ``ops.logaddexp`` operations,
-    hence mixtures will be represented as lazy ``ops.logaddexp`` of Joints.
-
-    :param tuple deltas: A possibly-empty tuple of degenerate distributions
-        represented as :class:`~funsor.delta.Delta` funsors.
-    :param Funsor discrete: A joint discrete log mass function represented as
-        a :class:`~funsor.terms.Number` or `~funsor.terms.Tensor`.
-    :param Funsor gaussian: An optional joint multivariate normal distribution
-        a represented as :class:`~funsor.gaussian.Gaussian` or ``Number(0)`` if
-        absent.
-    """
-    def __init__(self, deltas, discrete, gaussian):
-        assert isinstance(deltas, tuple)
-        assert isinstance(discrete, (Number, Tensor))
-        assert discrete.output == reals()
-        assert gaussian is Number(0) or isinstance(gaussian, Gaussian)
-        inputs = OrderedDict()
-        for x in deltas:
-            assert isinstance(x, Delta)
-            assert x.name not in inputs
-            assert x.name not in discrete.inputs
-            assert x.name not in gaussian.inputs
-            inputs.update(x.inputs)
-        inputs.update(discrete.inputs)
-        inputs.update(gaussian.inputs)
-        output = reals()
-        super(Joint, self).__init__(inputs, output)
-        self.deltas = deltas
-        self.discrete = discrete
-        self.gaussian = gaussian
-
-    def align(self, names):
-        if not self.deltas:
-            discrete = self.discrete.align(tuple(k for k in names if k in self.discrete.inputs))
-            gaussian = self.gaussian.align(tuple(k for k in names if k in self.gaussian.inputs))
-            result = discrete + gaussian
-            if tuple(result.inputs) == names:
-                return result
-        return super(Joint, self).align(names)
-
-    def eager_reduce(self, op, reduced_vars):
-        if op is ops.logaddexp:
-            # Keep mixture parameters lazy.
-            mixture_vars = frozenset(k for k, d in self.gaussian.inputs.items() if d.dtype != 'real')
-            mixture_vars = mixture_vars.union(*(x.point.inputs for x in self.deltas))
-            lazy_vars = reduced_vars & mixture_vars
-            reduced_vars -= lazy_vars
-
-            # Integrate out degenerate variables, i.e. drop selected delta.
-            deltas = []
-            remaining_vars = set(reduced_vars)
-            for d in self.deltas:
-                if d.name in reduced_vars:
-                    remaining_vars.remove(d.name)
-                else:
-                    deltas.append(d)
-            deltas = tuple(deltas)
-            reduced_vars = frozenset(remaining_vars)
-
-            # Integrate out delayed discrete variables.
-            discrete_vars = reduced_vars.intersection(self.discrete.inputs)
-            discrete = self.discrete.reduce(op, discrete_vars)
-            reduced_vars -= discrete_vars
-
-            # Integrate out delayed gaussian variables.
-            gaussian_vars = reduced_vars.intersection(self.gaussian.inputs)
-            gaussian = self.gaussian.reduce(ops.logaddexp, gaussian_vars)
-            reduced_vars -= gaussian_vars
-
-            # Scale to account for remaining reduced_vars that were inputs to dropped deltas.
-            eager_result = Joint(deltas, discrete)
-            if gaussian is not Number(0):
-                eager_result += gaussian
-            reduced_vars |= lazy_vars.difference(eager_result.inputs)
-            lazy_vars = lazy_vars.intersection(eager_result.inputs)
-            if reduced_vars:
-                eager_result += ops.log(reduce(ops.mul, [self.inputs[v].dtype for v in reduced_vars]))
-
-            # Return a value only if progress has been made.
-            if eager_result is self:
-                return None  # defer to default implementation
-            else:
-                return eager_result.reduce(ops.logaddexp, lazy_vars)
-
-        if op is ops.add:
-            terms = list(self.deltas) + [self.discrete, self.gaussian]
-            for i, term in enumerate(terms):
-                terms[i] = term.reduce(ops.add, reduced_vars.intersection(term.inputs))
-            return reduce(ops.add, terms)
-
-        return None  # defer to default implementation
-
-    def moment_matching_reduce(self, op, reduced_vars):
-        if not reduced_vars:
-            return self
-        if op is ops.logaddexp:
-            if not all(reduced_vars.isdisjoint(d.inputs) for d in self.deltas):
-                raise NotImplementedError('TODO handle moment_matching with Deltas')
-            lazy_vars = frozenset().union(*(d.inputs for d in self.deltas)).intersection(reduced_vars)
-            approx_vars = frozenset(k for k in reduced_vars - lazy_vars
-                                    if self.inputs[k].dtype != 'real'
-                                    if k in self.gaussian.inputs)
-            exact_vars = reduced_vars - lazy_vars - approx_vars
-            if exact_vars:
-                return self.eager_reduce(op, exact_vars).reduce(op, approx_vars | lazy_vars)
-
-            # Moment-matching approximation.
-            assert approx_vars and not exact_vars
-            gaussian = self.gaussian
-            discrete = self.discrete + gaussian.log_normalizer
-            new_discrete = discrete.reduce(ops.logaddexp, approx_vars.intersection(discrete.inputs))
-
-            int_inputs = OrderedDict((k, d) for k, d in gaussian.inputs.items() if d.dtype != 'real')
-            probs = (discrete - new_discrete.clamp_finite()).exp()
-
-            old_loc = Tensor(cholesky_solve(gaussian.info_vec.unsqueeze(-1),
-                                            gaussian._precision_chol).squeeze(-1),
-                             int_inputs)
-            new_loc = (probs * old_loc).reduce(ops.add, approx_vars)
-            old_cov = Tensor(cholesky_inverse(gaussian._precision_chol), int_inputs)
-            diff = old_loc - new_loc
-            outers = Tensor(diff.data.unsqueeze(-1) * diff.data.unsqueeze(-2), diff.inputs)
-            new_cov = ((probs * old_cov).reduce(ops.add, approx_vars) +
-                       (probs * outers).reduce(ops.add, approx_vars))
-
-            # Numerically stabilize by adding bogus precision to empty components.
-            total = probs.reduce(ops.add, approx_vars)
-            mask = (total.data == 0).to(total.data.dtype).unsqueeze(-1).unsqueeze(-1)
-            new_cov.data += mask * torch.eye(new_cov.data.size(-1))
-
-            new_precision = Tensor(cholesky_inverse(new_cov.data.cholesky()), new_cov.inputs)
-            new_info_vec = new_precision.data.matmul(new_loc.data.unsqueeze(-1)).squeeze(-1)
-            new_inputs = new_loc.inputs.copy()
-            new_inputs.update((k, d) for k, d in self.gaussian.inputs.items() if d.dtype == 'real')
-            new_gaussian = Gaussian(new_info_vec, new_precision.data, new_inputs)
-            new_discrete -= new_gaussian.log_normalizer
-
-            result = Joint(self.deltas, new_discrete, new_gaussian)
-            return result.reduce(ops.logaddexp, lazy_vars)
-
-        return None  # defer to default implementation
-
-    def unscaled_sample(self, sampled_vars, sample_inputs):
-        discrete_vars = sampled_vars.intersection(self.discrete.inputs)
-        gaussian_vars = frozenset(k for k, v in self.gaussian.inputs.items()
-                                  if k in sampled_vars if v.dtype == 'real')
-        result = self
-        if discrete_vars:
-            discrete = result.discrete.unscaled_sample(discrete_vars, sample_inputs)
-            result = Joint(result.deltas, gaussian=result.gaussian) + discrete
-        if gaussian_vars:
-            # Draw an expanded sample.
-            gaussian_sample_inputs = sample_inputs.copy()
-            for k, d in self.inputs.items():
-                if k not in result.gaussian.inputs and d.dtype != 'real':
-                    gaussian_sample_inputs[k] = d
-            gaussian = result.gaussian.unscaled_sample(gaussian_vars, gaussian_sample_inputs)
-            result = Joint(result.deltas, result.discrete) + gaussian
-        return result
-
-
-@eager.register(Joint, tuple, Funsor, Funsor)
-def eager_joint(deltas, discrete, gaussian):
-
-    if not isinstance(gaussian, (Number, Tensor, Gaussian)):
-        return Joint(deltas, discrete) + gaussian
-
-    if any(not isinstance(d, Delta) for d in deltas):
-        new_deltas = []
-        for d in deltas:
-            if isinstance(d, Delta):
-                new_deltas.append(d)
-            elif isinstance(d, (Number, Tensor)):
-                discrete += d
-            else:
-                raise ValueError("Invalid component for Joint: {}".format(d))
-        return Joint(tuple(new_deltas), discrete) + gaussian
-
-    if isinstance(gaussian, (Number, Tensor)) and gaussian is not Number(0):
-        discrete += gaussian
-        return Joint(deltas, discrete, Number(0))
-
-    # Demote a Joint to a simpler elementary funsor.
-    if not deltas:
-        if gaussian is Number(0):
-            return discrete
-        elif discrete is Number(0):
-            return gaussian
-    elif len(deltas) == 1:
-        if discrete is Number(0) and gaussian is Number(0):
-            return deltas[0]
-
-    return None  # defer to default implementation
-
-
-@eager.register(Independent, Joint, str, str)
-def eager_independent(joint, reals_var, bint_var):
-    for i, delta in enumerate(joint.deltas):
-        if delta.name == reals_var or delta.name.startswith(reals_var + "__BOUND"):
-            delta = Independent(delta, reals_var, bint_var)
-            deltas = joint.deltas[:i] + (delta,) + joint.deltas[1+i:]
-            discrete = joint.discrete
-            if bint_var in discrete.inputs:
-                discrete = discrete.reduce(ops.add, bint_var)
-            gaussian = joint.gaussian
-            if bint_var in gaussian.inputs:
-                gaussian = gaussian.reduce(ops.add, bint_var)
-            return Joint(deltas, discrete, gaussian)
-
-    return None  # defer to default implementation
-
-
-################################################################################
-# Patterns to update a Joint with other funsors
-################################################################################
-
-@eager.register(Binary, AddOp, Joint, Joint)
-def eager_add(op, joint, other):
-    # Fuse two joint distributions.
-    for d in other.deltas:
-        joint += d
-    joint += other.discrete
-    joint += other.gaussian
-    return joint
-
-
-@eager.register(Binary, AddOp, Joint, Delta)
-def eager_add(op, joint, delta):
-    # Update with a degenerate distribution, typically a monte carlo sample.
-    if delta.name in joint.inputs:
-        joint = Subs(joint, ((delta.name, delta.point),))
-        if not isinstance(joint, Joint):
-            return joint + delta
-    for d in joint.deltas:
-        if d.name in delta.inputs:
-            delta = Subs(delta, ((d.name, d.point),))
-    deltas = joint.deltas + (delta,)
-    return Joint(deltas, joint.discrete, joint.gaussian)
-
-
-@eager.register(Binary, AddOp, Joint, (Number, Tensor))
-def eager_add(op, joint, other):
-    # Update with a delayed discrete random variable.
-    subs = tuple((d.name, d.point) for d in joint.deltas if d in other.inputs)
-    if subs:
-        return joint + Subs(other, subs)
-    return Joint(joint.deltas, joint.discrete + other, joint.gaussian)
-
-
-@eager.register(Binary, AddOp, Joint, Gaussian)
-def eager_add(op, joint, other):
-    # Update with a delayed gaussian random variable.
-    subs = tuple((d.name, d.point) for d in joint.deltas if d.name in other.inputs)
-    if subs:
-        other = Subs(other, subs)
-    if joint.gaussian is not Number(0):
-        other = joint.gaussian + other
-    if not isinstance(other, Gaussian):
-        return Joint(joint.deltas, joint.discrete) + other
-    return Joint(joint.deltas, joint.discrete, other)
-
-
-eager.register(Binary, AddOp, Reduce, Joint)(
-    funsor.terms.eager_distribute_reduce_other)
-
-
-@eager.register(Binary, AddOp, (Funsor, Align, Delta), Joint)
-def eager_add(op, other, joint):
-    return joint + other
-
-
-################################################################################
-# Patterns to create a Joint from elementary funsors
-################################################################################
-
-@eager.register(Binary, AddOp, Delta, Delta)
-def eager_add(op, lhs, rhs):
-    if lhs.name == rhs.name:
-        raise NotImplementedError
-    if rhs.name in lhs.inputs:
-        assert lhs.name not in rhs.inputs
-        lhs = lhs(**{rhs.name: rhs.point})
-    elif lhs.name in rhs.inputs:
-        rhs = rhs(**{lhs.name: lhs.point})
-    return Joint(deltas=(lhs, rhs))
-
-
-@eager.register(Binary, AddOp, Delta, (Number, Tensor, Gaussian))
-def eager_add(op, delta, other):
-    if delta.name in other.inputs:
-        other = Subs(other, ((delta.name, delta.point),))
-        assert isinstance(other, (Number, Tensor, Gaussian))
-    if isinstance(other, (Number, Tensor)):
-        return Joint((delta,), discrete=other)
-    else:
-        return Joint((delta,), gaussian=other)
-
-
-@eager.register(Binary, AddOp, (Number, Tensor, Gaussian), Delta)
-def eager_add(op, other, delta):
-    return delta + other
-
-
-@eager.register(Binary, AddOp, Gaussian, (Number, Tensor))
-def eager_add(op, gaussian, discrete):
-    return Joint(discrete=discrete, gaussian=gaussian)
-
-
-@eager.register(Binary, AddOp, (Number, Tensor), Gaussian)
-def eager_add(op, discrete, gaussian):
-    return Joint(discrete=discrete, gaussian=gaussian)
-
-
-################################################################################
-# Patterns to compute Radon-Nikodym derivatives
-################################################################################
-
-@eager.register(Binary, SubOp, Joint, (Funsor, Align, Gaussian, Joint))
-def eager_sub(op, joint, other):
-    return joint + -other
-
-
-@eager.register(Binary, SubOp, (Funsor, Align), Joint)
-def eager_sub(op, other, joint):
-    return -joint + other
-
-
-@eager.register(Binary, SubOp, Delta, (Number, Tensor, Gaussian, Joint))
-@eager.register(Binary, SubOp, (Number, Tensor), Gaussian)
-@eager.register(Binary, SubOp, Gaussian, (Number, Tensor, Joint))
-def eager_sub(op, lhs, rhs):
-    return lhs + -rhs
-
-
-@eager.register(Unary, NegOp, Joint)
-def eager_neg(op, joint):
-    if joint.deltas:
-        raise ValueError("Cannot negate deltas")
-    discrete = -joint.discrete
-    gaussian = -joint.gaussian
-    return Joint(discrete=discrete, gaussian=gaussian)
-
-
-################################################################################
-# Patterns for integration
-################################################################################
-
-def _simplify_integrate(fn, joint, integrand, reduced_vars):
-    if any(d.name in reduced_vars for d in joint.deltas):
-        subs = tuple((d.name, d.point) for d in joint.deltas if d.name in reduced_vars)
-        deltas = tuple(d for d in joint.deltas if d.name not in reduced_vars)
-        log_measure = Joint(deltas, joint.discrete, joint.gaussian)
-        integrand = Subs(integrand, subs)
-        reduced_vars = reduced_vars - frozenset(name for name, point in subs)
-        return Integrate(log_measure, integrand, reduced_vars)
-
-    return fn(joint, integrand, reduced_vars)
-
-
-def _joint_integrator(fn):
-    """
-    Decorator for Integrate(Joint(...), ...) patterns.
-    """
-    fn = interpreter.debug_logged(fn)
-    return integrator(functools.partial(_simplify_integrate, fn))
-
-
-@eager.register(Integrate, Joint, Funsor, frozenset)
-@_joint_integrator
-def eager_integrate(log_measure, integrand, reduced_vars):
-    return None  # defer to default implementation
-
-
-@eager.register(Integrate, Joint, Delta, frozenset)
-@_joint_integrator
-def eager_integrate(log_measure, integrand, reduced_vars):
-    raise NotImplementedError('TODO')
-
-
-@eager.register(Integrate, Joint, Tensor, frozenset)
-@_joint_integrator
-def eager_integrate(log_measure, integrand, reduced_vars):
-    raise NotImplementedError('TODO')
-
-
-@eager.register(Integrate, Joint, Gaussian, frozenset)
-@_joint_integrator
-def eager_integrate(log_measure, integrand, reduced_vars):
-    raise NotImplementedError('TODO')
-
-
-@eager.register(Integrate, Joint, Joint, frozenset)
-@_joint_integrator
-def eager_integrate(log_measure, integrand, reduced_vars):
-    raise NotImplementedError('TODO')
-
-
-@eager.register(Integrate, Joint, Variable, frozenset)
-@integrator
-def eager_integrate(log_measure, integrand, reduced_vars):
-    name = integrand.name
-    assert reduced_vars == frozenset([name])
-    if any(d.name == name for d in log_measure.deltas):
-        deltas = tuple(d for d in log_measure.deltas if d.name != name)
-        log_norm = Joint(deltas, log_measure.discrete, log_measure.gaussian)
-        for d in log_measure.deltas:
-            if d.name == name:
-                mean = d.point
-                break
-        return mean * log_norm.exp()
-    elif name in log_measure.discrete.inputs:
-        integrand = arange(name, integrand.inputs[name].dtype)
-        return Integrate(log_measure, integrand, reduced_vars)
-    else:
-        assert name in log_measure.gaussian.inputs
-        gaussian = Integrate(log_measure.gaussian, integrand, reduced_vars)
-        return Joint(log_measure.deltas, log_measure.discrete).exp() * gaussian
->>>>>>> 65366899
 
 
 @eager.register(Binary, SubOp, MultiDelta, Gaussian)
@@ -495,6 +29,7 @@
 
 @moment_matching.register(Contraction, AssociativeOp, ops.AddOp, frozenset, (Number, Tensor), Gaussian)
 def moment_matching_contract_joint(red_op, bin_op, reduced_vars, discrete, gaussian):
+    # TODO update to match master's Joint.moment_matching_reduce
 
     if red_op is not ops.logaddexp:
         return None
