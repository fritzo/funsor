--- conflicted
+++ resolved
@@ -5,6 +5,8 @@
 from collections import OrderedDict
 from functools import reduce
 from typing import Tuple, Union
+
+from multipledispatch import dispatch
 
 import funsor.ops as ops
 from funsor.cnf import Contraction, GaussianMixture
@@ -13,11 +15,6 @@
 from funsor.gaussian import Gaussian, align_gaussian
 from funsor.ops import AssociativeOp
 from funsor.tensor import Tensor, align_tensor
-<<<<<<< HEAD
-from funsor.terms import Funsor, Independent, Number, Reduce, Unary, eager, moment_matching, normalize
-from funsor.typing import Variadic
-from multipledispatch import dispatch
-=======
 from funsor.terms import (
     Funsor,
     Independent,
@@ -28,7 +25,7 @@
     moment_matching,
     normalize,
 )
->>>>>>> 47639f7b
+from funsor.typing import Variadic
 
 
 @dispatch(str, str, Variadic[(Gaussian, GaussianMixture)])
