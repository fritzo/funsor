--- conflicted
+++ resolved
@@ -13,11 +13,7 @@
 from funsor.integrate import Integrate, integrator
 from funsor.montecarlo import monte_carlo
 from funsor.ops import AddOp, Op
-<<<<<<< HEAD
-from funsor.terms import Align, Binary, Funsor, FunsorMeta, Number, Variable, eager, to_funsor
-=======
 from funsor.terms import Align, Binary, Funsor, FunsorMeta, Number, Subs, Variable, eager, to_funsor
->>>>>>> 951630c0
 from funsor.torch import Tensor, arange
 
 
@@ -286,11 +282,7 @@
         subs = tuple((d.name, d.point) for d in joint.deltas if d.name in reduced_vars)
         deltas = tuple(d for d in joint.deltas if d.name not in reduced_vars)
         log_measure = Joint(deltas, joint.discrete, joint.gaussian)
-<<<<<<< HEAD
-        integrand = integrand.eager_subs(subs)
-=======
         integrand = Subs(integrand, subs)
->>>>>>> 951630c0
         reduced_vars = reduced_vars - frozenset(name for name, point in subs)
         return Integrate(log_measure, integrand, reduced_vars)
 
