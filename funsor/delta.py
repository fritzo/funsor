from __future__ import absolute_import, division, print_function

from collections import OrderedDict

from six import add_metaclass

import funsor.ops as ops
<<<<<<< HEAD
from funsor.domains import reals
from funsor.ops import AddOp, Op
from funsor.terms import Align, Binary, Funsor, FunsorMeta, Number, Variable, eager, to_funsor
=======
from funsor.domains import Domain, reals
from funsor.integrate import Integrate, integrator
from funsor.interpreter import debug_logged
from funsor.ops import AddOp, SubOp, TransformOp
from funsor.registry import KeyedRegistry
from funsor.terms import Align, Binary, Funsor, FunsorMeta, Number, Subs, Unary, Variable, eager, to_funsor
>>>>>>> bddcc2c0


class DeltaMeta(FunsorMeta):
    """
    Wrapper to fill in defaults.
    """
    def __call__(cls, name, point, log_density=0):
        point = to_funsor(point)
        log_density = to_funsor(log_density)
        return super(DeltaMeta, cls).__call__(name, point, log_density)


@add_metaclass(DeltaMeta)
class Delta(Funsor):
    """
    Normalized delta distribution binding a single variable.

    :param str name: Name of the bound variable.
    :param Funsor point: Value of the bound variable.
    :param Funsor log_density: Optional log density to be added when evaluating
        at a point. This is needed to make :class:`Delta` closed under
        differentiable substitution.
    """
    def __init__(self, name, point, log_density=0):
        assert isinstance(name, str)
        assert isinstance(point, Funsor)
        assert isinstance(log_density, Funsor)
        assert log_density.output == reals()
        inputs = OrderedDict([(name, point.output)])
        inputs.update(point.inputs)
        inputs.update(log_density.inputs)
        output = reals()
        super(Delta, self).__init__(inputs, output)
        self.name = name
        self.point = point
        self.log_density = log_density

    def eager_subs(self, subs):
        value = None
        index_part = []
        for k, v in subs:
            if k in self.inputs:
                if k == self.name:
                    value = v
                else:
                    assert self.name not in v.inputs
                    index_part.append((k, v))
        index_part = tuple(index_part)

        if index_part:
            point = Subs(self.point, index_part)
            log_density = Subs(self.log_density, index_part)
            result = Delta(self.name, point, log_density)
            if value is not None:
                result = Subs(result, ((self.name, value),))
            return result

        if value is None:
            return self

        if isinstance(value, Variable):
            return Delta(value.name, self.point, self.log_density)

        if not any(d.dtype == 'real' for side in (value, self.point)
                   for d in side.inputs.values()):
            return (value == self.point).all().log() + self.log_density

        # Try to invert the substitution.
        soln = solve(value, self.point)
        if soln is None:
            return None  # lazily substitute
        name, point, log_density = soln
        log_density += self.log_density
        return Delta(name, point, log_density)

    def eager_reduce(self, op, reduced_vars):
        if op is ops.logaddexp:
            if self.name in reduced_vars:
                return Number(0)  # Deltas are normalized.

        # TODO Implement ops.add to simulate .to_event().

        return None  # defer to default implementation


@eager.register(Binary, AddOp, Delta, (Funsor, Align))
def eager_add(op, lhs, rhs):
    if lhs.name in rhs.inputs:
        rhs = rhs(**{lhs.name: lhs.point})
        return op(lhs, rhs)

    return None  # defer to default implementation


@eager.register(Binary, SubOp, Delta, (Funsor, Align))
def eager_sub(op, lhs, rhs):
    if lhs.name in rhs.inputs:
        rhs = rhs(**{lhs.name: lhs.point})
        return op(lhs, rhs)

    return None  # defer to default implementation


@eager.register(Binary, AddOp, (Funsor, Align), Delta)
<<<<<<< HEAD
def eager_binary(op, lhs, rhs):
=======
def eager_add(op, lhs, rhs):
>>>>>>> bddcc2c0
    if rhs.name in lhs.inputs:
        lhs = lhs(**{rhs.name: rhs.point})
        return op(lhs, rhs)

    return None  # defer to default implementation


@eager.register(Integrate, Delta, Funsor, frozenset)
@integrator
def eager_integrate(delta, integrand, reduced_vars):
    assert delta.name in reduced_vars
    integrand = Subs(integrand, ((delta.name, delta.point),))
    log_measure = delta.log_density
    reduced_vars -= frozenset([delta.name])
    return Integrate(log_measure, integrand, reduced_vars)


def solve(expr, value):
    """
    Tries to solve for free inputs of an ``expr`` such that ``expr == value``,
    and computes the log-abs-det-Jacobian of the resulting substitution.

    :param Funsor expr: An expression with a free variable.
    :param Funsor value: A target value.
    :return: A tuple ``(name, point, log_abs_det_jacobian)``
    :rtype: tuple
    :raises: ValueError
    """
    assert isinstance(expr, Funsor)
    assert isinstance(value, Funsor)
    result = solve.dispatch(type(expr), *(expr._ast_values + (value,)))
    if result is None:
        raise ValueError("Cannot substitute into a Delta: {}".format(value))
    return result


_solve = KeyedRegistry(lambda *args: None)
solve.dispatch = _solve.__call__
solve.register = _solve.register


@solve.register(Variable, str, Domain, Funsor)
@debug_logged
def solve_variable(name, output, y):
    assert y.output == output
    point = y
    log_density = Number(0)
    return name, point, log_density


@solve.register(Unary, TransformOp, Funsor, Funsor)
@debug_logged
def solve_unary(op, arg, y):
    x = op.inv(y)
    name, point, log_density = solve(arg, x)
    log_density += op.log_abs_det_jacobian(x, y)
    return name, point, log_density


__all__ = [
    'Delta',
    'solve',
]<|MERGE_RESOLUTION|>--- conflicted
+++ resolved
@@ -5,18 +5,12 @@
 from six import add_metaclass
 
 import funsor.ops as ops
-<<<<<<< HEAD
-from funsor.domains import reals
-from funsor.ops import AddOp, Op
-from funsor.terms import Align, Binary, Funsor, FunsorMeta, Number, Variable, eager, to_funsor
-=======
 from funsor.domains import Domain, reals
 from funsor.integrate import Integrate, integrator
 from funsor.interpreter import debug_logged
 from funsor.ops import AddOp, SubOp, TransformOp
 from funsor.registry import KeyedRegistry
 from funsor.terms import Align, Binary, Funsor, FunsorMeta, Number, Subs, Unary, Variable, eager, to_funsor
->>>>>>> bddcc2c0
 
 
 class DeltaMeta(FunsorMeta):
@@ -121,11 +115,7 @@
 
 
 @eager.register(Binary, AddOp, (Funsor, Align), Delta)
-<<<<<<< HEAD
-def eager_binary(op, lhs, rhs):
-=======
 def eager_add(op, lhs, rhs):
->>>>>>> bddcc2c0
     if rhs.name in lhs.inputs:
         lhs = lhs(**{rhs.name: rhs.point})
         return op(lhs, rhs)
