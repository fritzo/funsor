--- conflicted
+++ resolved
@@ -112,11 +112,7 @@
 @integrator
 def eager_integrate(delta, integrand, reduced_vars):
     assert delta.name in reduced_vars
-<<<<<<< HEAD
-    integrand = integrand.eager_subs(((delta.name, delta.point),))
-=======
     integrand = Subs(integrand, ((delta.name, delta.point),))
->>>>>>> 951630c0
     log_measure = delta.log_density
     reduced_vars -= frozenset([delta.name])
     return Integrate(log_measure, integrand, reduced_vars)
