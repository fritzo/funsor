# Copyright Contributors to the Pyro project.
# SPDX-License-Identifier: Apache-2.0

import math
import numbers

import numpy as np

from .builtin import (
    AssociativeOp,
    add,
    atanh,
    exp,
    log,
    log1p,
    max,
    min,
    reciprocal,
    safediv,
    safesub,
    sqrt,
    tanh,
)
from .op import DISTRIBUTIVE_OPS, UNITS, CachedOpMeta, Op, declare_op_types, make_op

_builtin_all = all
_builtin_any = any

# This is used only for pattern matching.
array = (np.ndarray, np.generic)

all = make_op(np.all)
amax = make_op(np.amax)
amin = make_op(np.amin)
any = make_op(np.any)
astype = make_op("astype")
cat = make_op("cat")
clamp = make_op("clamp")
diagonal = make_op("diagonal")
einsum = make_op("einsum")
full_like = make_op(np.full_like)
isnan = make_op(np.isnan)
prod = make_op(np.prod)
stack = make_op("stack")
sum = make_op(np.sum)
transpose = make_op("transpose")

sqrt.register(array)(np.sqrt)
exp.register(array)(np.exp)
log1p.register(array)(np.log1p)
tanh.register(array)(np.tanh)
atanh.register(array)(np.arctanh)


@log.register(array)
def _log(x):
    if x.dtype == "bool":
        return np.where(x, 0.0, -math.inf)
    with np.errstate(divide="ignore"):  # skip the warning of log(0.)
        return np.log(x)


def _logaddexp(x, y):
    shift = max(detach(x), detach(y))
    return log(exp(x - shift) + exp(y - shift)) + shift


logaddexp = make_op(_logaddexp, AssociativeOp, name="logaddexp")
sample = make_op(_logaddexp, type(logaddexp), name="sample")


class ReshapeMeta(CachedOpMeta):
    def __call__(cls, shape):
        shape = tuple(shape)  # necessary to convert torch.Size to tuple
        return super().__call__(shape)


class ReshapeOp(Op, metaclass=ReshapeMeta):
    def __init__(self, shape):
        self.shape = shape
        super().__init__(self._default)

    def __reduce__(self):
        return ReshapeOp, (self.shape,)

    def _default(self, x):
        return x.reshape(self.shape)


@astype.register(array, str)
def _astype(x, dtype):
    return x.astype(dtype)


@cat.register(int, [array])
def _cat(dim, *x):
    return np.concatenate(x, axis=dim)


@clamp.register(array, numbers.Number, numbers.Number)
@clamp.register(array, numbers.Number, type(None))
@clamp.register(array, type(None), numbers.Number)
@clamp.register(array, type(None), type(None))
def _clamp(x, min, max):
    return np.clip(x, a_min=min, a_max=max)


@Op
def cholesky(x):
    """
    Like :func:`numpy.linalg.cholesky` but uses sqrt for scalar matrices.
    """
    if x.shape[-1] == 1:
        return np.sqrt(x)
    return np.linalg.cholesky(x)


@Op
def cholesky_inverse(x):
    """
    Like :func:`torch.cholesky_inverse` but supports batching and gradients.
    """
    return cholesky_solve(new_eye(x, x.shape[:-1]), x)


@Op
def cholesky_solve(x, y):
    y_inv = np.linalg.inv(y)
    A = np.swapaxes(y_inv, -2, -1) @ y_inv
    return A @ x


@Op
def detach(x):
    return x


@diagonal.register(array, int, int)
def _diagonal(x, dim1, dim2):
    return np.diagonal(x, axis1=dim1, axis2=dim2)


@einsum.register(str, [array])
def _einsum(x, *operand):
    return np.einsum(x, *operand)


@Op
def expand(x, shape):
    prepend_dim = len(shape) - np.ndim(x)
    assert prepend_dim >= 0
    shape = shape[:prepend_dim] + tuple(
        dx if size == -1 else size for dx, size in zip(np.shape(x), shape[prepend_dim:])
    )
    return np.broadcast_to(x, shape)


@Op
def finfo(x):
    return np.finfo(x.dtype)


@Op
def is_numeric_array(x):
    return True if isinstance(x, array) else False


@logaddexp.register(array, array)
def _safe_logaddexp_tensor_tensor(x, y):
    finfo = np.finfo(x.dtype)
    shift = np.clip(max(detach(x), detach(y)), a_max=None, a_min=finfo.min)
    return np.log(np.exp(x - shift) + np.exp(y - shift)) + shift


@logaddexp.register(numbers.Number, array)
def _safe_logaddexp_number_tensor(x, y):
    finfo = np.finfo(y.dtype)
    shift = np.clip(detach(y), a_max=None, a_min=max(x, finfo.min))
    return np.log(np.exp(x - shift) + np.exp(y - shift)) + shift


@logaddexp.register(array, numbers.Number)
def _safe_logaddexp_tensor_number(x, y):
    return _safe_logaddexp_number_tensor(y, x)


@Op
def logsumexp(x, dim):
    amax = np.amax(x, axis=dim, keepdims=True)
    # treat the case x = -inf
    amax = np.where(np.isfinite(amax), amax, 0.0)
    return log(np.sum(np.exp(x - amax), axis=dim)) + amax.squeeze(axis=dim)


@max.register(array, array)
def _max(x, y):
    return np.maximum(x, y)


@max.register((int, float), array)
def _max(x, y):
    return np.clip(y, a_min=x, a_max=None)


@max.register(array, (int, float))
def _max(x, y):
    return np.clip(x, a_min=y, a_max=None)


@min.register(array, array)
def _min(x, y):
    return np.minimum(x, y)


@min.register((int, float), array)
def _min(x, y):
    return np.clip(y, a_min=None, a_max=x)


@min.register(array, (int, float))
def _min(x, y):
    return np.clip(x, a_min=None, a_max=y)


@Op
def argmax(x, dim):
    raise NotImplementedError


@argmax.register(array, int)
def _argmax(x, dim):
    return np.argmax(x, dim)


@Op
def new_arange(x, stop):
    return np.arange(stop)


@new_arange.register(array, int, int, int)
def _new_arange(x, start, stop, step):
    return np.arange(start, stop, step)


@Op
def new_zeros(x, shape):
    return np.zeros(shape, dtype=x.dtype)


@Op
def new_full(x, shape, value):
    return np.full(shape, value, dtype=x.dtype)


@Op
def new_eye(x, shape):
    n = shape[-1]
    return np.broadcast_to(np.eye(n), shape + (n,))


@Op
def permute(x, dims):
    return np.transpose(x, axes=dims)


@reciprocal.register(array)
def _reciprocal(x):
    result = np.clip(np.reciprocal(x), a_max=np.finfo(x.dtype).max)
    return result


@safediv.register(array, array)
@safediv.register(numbers.Number, array)
def _safediv(x, y):
    try:
        finfo = np.finfo(y.dtype)
    except ValueError:
        finfo = np.iinfo(y.dtype)
    return x * np.clip(np.reciprocal(y), a_min=None, a_max=finfo.max)


<<<<<<< HEAD
@safesub.register((array, numbers.Number), array)
=======
@safesub.register(array, array)
@safesub.register(numbers.Number, array)
>>>>>>> 5d737584
def _safesub(x, y):
    try:
        finfo = np.finfo(y.dtype)
    except ValueError:
        finfo = np.iinfo(y.dtype)
    return x + np.clip(-y, a_min=None, a_max=finfo.max)


@Op
def scatter(destin, indices, source):
    raise NotImplementedError


@scatter.register(array, tuple, array)
def _scatter(destin, indices, source):
    result = destin.copy()
    result[indices] = source
    return result


@Op
def scatter_add(destin, indices, source):
    raise NotImplementedError


@scatter_add.register(array, tuple, array)
def _scatter_add(destin, indices, source):
    result = destin.copy()
    np.add.at(result, indices, source)
    return result


@stack.register(int, [array])
def _stack(dim, *x):
    return np.stack(x, axis=dim)


@transpose.register(array, int, int)
def _transpose(x, dim1, dim2):
    return np.swapaxes(x, dim1, dim2)


@Op
def triangular_solve(x, y, upper=False, transpose=False):
    if transpose:
        y = np.swapaxes(y, -2, -1)
    return np.linalg.inv(y) @ x


@Op
def unsqueeze(x, dim):
    return np.expand_dims(x, axis=dim)


DISTRIBUTIVE_OPS.add((logaddexp, add))
DISTRIBUTIVE_OPS.add((sample, add))

UNITS[logaddexp] = -math.inf

__all__ = [
    "all",
    "amax",
    "amin",
    "any",
    "argmax",
    "astype",
    "cat",
    "cholesky",
    "cholesky_inverse",
    "cholesky_solve",
    "clamp",
    "detach",
    "diagonal",
    "einsum",
    "expand",
    "finfo",
    "full_like",
    "is_numeric_array",
    "isnan",
    "logaddexp",
    "logsumexp",
    "new_arange",
    "new_eye",
    "new_full",
    "new_zeros",
    "permute",
    "prod",
    "sample",
    "scatter",
    "scatter_add",
    "stack",
    "sum",
    "transpose",
    "triangular_solve",
    "unsqueeze",
]

declare_op_types(globals(), __all__, __name__)

__doc__ = "\n".join(
    ".. autodata:: {}\n".format(_name)
    for _name in __all__
    if isinstance(globals()[_name], Op)
)<|MERGE_RESOLUTION|>--- conflicted
+++ resolved
@@ -279,12 +279,8 @@
     return x * np.clip(np.reciprocal(y), a_min=None, a_max=finfo.max)
 
 
-<<<<<<< HEAD
-@safesub.register((array, numbers.Number), array)
-=======
 @safesub.register(array, array)
 @safesub.register(numbers.Number, array)
->>>>>>> 5d737584
 def _safesub(x, y):
     try:
         finfo = np.finfo(y.dtype)
