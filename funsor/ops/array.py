# Copyright Contributors to the Pyro project.
# SPDX-License-Identifier: Apache-2.0

import math
import numbers
import typing
from functools import singledispatch

import numpy as np

from .builtin import (
    AssociativeOp,
    add,
    atanh,
    exp,
    log,
    log1p,
    max,
    min,
    reciprocal,
    safediv,
    safesub,
    sqrt,
    tanh,
)
from .op import (
    DISTRIBUTIVE_OPS,
    UNITS,
    BinaryOp,
    FinitaryOp,
    Op,
    OpMeta,
    TernaryOp,
    UnaryOp,
    declare_op_types,
)

_builtin_all = all
_builtin_any = any

# This is used only for pattern matching.
array = (np.ndarray, np.generic)
arraylist = typing.Tuple[typing.Union[array], ...]

sqrt.register(array)(np.sqrt)
exp.register(array)(np.exp)
log1p.register(array)(np.log1p)
tanh.register(array)(np.tanh)
atanh.register(array)(np.arctanh)


@UnaryOp.make
def all(x, dim=None):
    return np.all(x, dim)


@UnaryOp.make
def any(x, dim=None):
    return np.any(x, dim)


@UnaryOp.make
def amax(x, dim=None, keepdims=False):
    return np.amax(x, dim, keepdims=keepdims)


@UnaryOp.make
def amin(x, dim=None, keepdims=False):
    return np.amax(x, dim, keepdims=keepdims)


@UnaryOp.make
def sum(x, dim=None, keepdims=False):
    return np.sum(x, dim, keepdims=keepdims)


@UnaryOp.make
def prod(x, dim=None):
    return np.prod(x, dim)


@UnaryOp.make
def isnan(x):
    return np.isnan(x)


@UnaryOp.make
def full_like(prototype, fill_value):
    return np.full_like(prototype, fill_value)


@log.register(array)
def _log(x):
    if x.dtype == "bool":
        return np.where(x, 0.0, -math.inf)
    with np.errstate(divide="ignore"):  # skip the warning of log(0.)
        return np.log(x)


@AssociativeOp.make
def logaddexp(x, y):
    shift = max(detach(x), detach(y))
    return log(exp(x - shift) + exp(y - shift)) + shift


sample = logaddexp.make(logaddexp.default, name="sample")


<<<<<<< HEAD
class MeanOpMeta(CachedOpMeta):
    def __call__(cls, axis=None, keepdims=False):
        return super().__call__(axis, keepdims)


class MeanOp(Op, metaclass=MeanOpMeta):
    def __init__(self, axis, keepdims):
        self.axis = axis
        self.keepdims = keepdims
        super().__init__(self._default)

    def _reduce(self):
        return MeanOp, (self.axis, self.keepdims)

    def _default(self, x):
        return x.mean(self.axis, keepdims=self.keepdims)


class StdOpMeta(CachedOpMeta):
    def __call__(cls, axis=None, ddof=0, keepdims=False):
        return super().__call__(axis, ddof, keepdims)


class StdOp(Op, metaclass=StdOpMeta):
    def __init__(self, axis, ddof, keepdims):
        self.axis = axis
        self.ddof = ddof
        self.keepdims = keepdims
        super().__init__(self._default)

    def _reduce(self):
        return StdOp, (self.axis, self.ddof, self.keepdims)

    def _default(self, x):
        return x.std(self.axis, ddof=self.ddof, keepdims=self.keepdims)


class VarOpMeta(CachedOpMeta):
    def __call__(cls, axis=None, ddof=0, keepdims=False):
        return super().__call__(axis, ddof, keepdims)


class VarOp(Op, metaclass=VarOpMeta):
    def __init__(self, axis, ddof, keepdims):
        self.axis = axis
        self.ddof = ddof
        self.keepdims = keepdims
        super().__init__(self._default)

    def _reduce(self):
        return VarOp, (self.axis, self.ddof, self.keepdims)

    def _default(self, x):
        return x.var(self.axis, ddof=self.ddof, keepdims=self.keepdims)


mean = MeanOp()
std = StdOp()
var = VarOp()


class ReshapeMeta(CachedOpMeta):
    def __call__(cls, shape):
        shape = tuple(shape)  # necessary to convert torch.Size to tuple
        return super().__call__(shape)
=======
class ReshapeMeta(OpMeta):
    def hash_args_kwargs(cls, args, kwargs):
        assert not kwargs
        if args:
            (shape,) = args
            shape = tuple(shape)  # necessary to convert torch.Size to tuple
            args = (shape,)
        return super().hash_args_kwargs(args, kwargs)
>>>>>>> b0864257


@UnaryOp.make(metaclass=ReshapeMeta)
def reshape(x, shape):
    return x.reshape(shape)


@UnaryOp.make
def astype(x, dtype):
    raise NotImplementedError


@astype.register(array)
def _astype(x, dtype):
    return x.astype(dtype)


@FinitaryOp.make
def cat(parts, axis):
    raise NotImplementedError


cat.register(arraylist)(np.concatenate)


@UnaryOp.make
def clamp(x, min=None, max=None):
    return min(max(x, min), max)


clamp.register(array)(np.clip)


@UnaryOp.make
def cholesky(x):
    """
    Like :func:`numpy.linalg.cholesky` but uses sqrt for scalar matrices.
    """
    if x.shape[-1] == 1:
        return np.sqrt(x)
    return np.linalg.cholesky(x)


@UnaryOp.make
def cholesky_inverse(x):
    """
    Like :func:`torch.cholesky_inverse` but supports batching and gradients.
    """
    return cholesky_solve(new_eye(x, x.shape[:-1]), x)


@BinaryOp.make
def cholesky_solve(x, y):
    y_inv = np.linalg.inv(y)
    A = np.swapaxes(y_inv, -2, -1) @ y_inv
    return A @ x


@UnaryOp.make
def detach(x):
    return x


@UnaryOp.make
def diagonal(x, dim1, dim2):
    raise NotImplementedError


@diagonal.register(array)
def _diagonal(x, dim1, dim2):
    return np.diagonal(x, axis1=dim1, axis2=dim2)


@FinitaryOp.make
def einsum(operands, equation):
    raise NotImplementedError


@einsum.register(arraylist)
def _einsum(operands, equation):
    return np.einsum(equation, *operands)


@UnaryOp.make
def expand(x, shape):
    prepend_dim = len(shape) - np.ndim(x)
    assert prepend_dim >= 0
    shape = shape[:prepend_dim] + tuple(
        dx if size == -1 else size for dx, size in zip(np.shape(x), shape[prepend_dim:])
    )
    return np.broadcast_to(x, shape)


@UnaryOp.make
def finfo(x):
    return np.finfo(x.dtype)


# this isn't really a mathematical op
@singledispatch
def is_numeric_array(x):
    """
    Returns whether an object is a ground numeric array.
    """
    return False


for typ in array:

    @is_numeric_array.register(typ)
    def _is_numeric_array(x):
        return True


@logaddexp.register(array, array)
def _safe_logaddexp_tensor_tensor(x, y):
    finfo = np.finfo(x.dtype)
    shift = np.clip(max(detach(x), detach(y)), a_max=None, a_min=finfo.min)
    return np.log(np.exp(x - shift) + np.exp(y - shift)) + shift


@logaddexp.register(numbers.Number, array)
def _safe_logaddexp_number_tensor(x, y):
    finfo = np.finfo(y.dtype)
    shift = np.clip(detach(y), a_max=None, a_min=max(x, finfo.min))
    return np.log(np.exp(x - shift) + np.exp(y - shift)) + shift


@logaddexp.register(array, numbers.Number)
def _safe_logaddexp_tensor_number(x, y):
    return _safe_logaddexp_number_tensor(y, x)


@UnaryOp.make
def logsumexp(x, dim):
    amax = np.amax(x, axis=dim, keepdims=True)
    # treat the case x = -inf
    amax = np.where(np.isfinite(amax), amax, 0.0)
    return log(np.sum(np.exp(x - amax), axis=dim)) + amax.squeeze(axis=dim)


max.register(array, array)(np.maximum)
min.register(array, array)(np.minimum)


@max.register((int, float), array)
def _max(x, y):
    return np.clip(y, a_min=x, a_max=None)


@max.register(array, (int, float))
def _max(x, y):
    return np.clip(x, a_min=y, a_max=None)


@min.register((int, float), array)
def _min(x, y):
    return np.clip(y, a_min=None, a_max=x)


@min.register(array, (int, float))
def _min(x, y):
    return np.clip(x, a_min=None, a_max=y)


@UnaryOp.make
def argmax(x, dim):
    raise NotImplementedError


@argmax.register(array)
def _argmax(x, dim):
    return np.argmax(x, dim)


@UnaryOp.make
def new_arange(x, start=None, stop=None, step=None):
    raise NotImplementedError


@new_arange.register(array)
def _new_arange(x, start, stop, step):
    if step is not None:
        return np.arange(start, stop, step)
    if stop is not None:
        return np.arange(start, stop)
    return np.arange(start)


@UnaryOp.make
def new_zeros(x, shape):
    return np.zeros(shape, dtype=x.dtype)


@UnaryOp.make
def new_full(x, shape, value):
    return np.full(shape, value, dtype=x.dtype)


@UnaryOp.make
def new_eye(x, shape):
    n = shape[-1]
    return np.broadcast_to(np.eye(n), shape + (n,))


@UnaryOp.make
def permute(x, dims):
    return np.transpose(x, axes=dims)


@reciprocal.register(array)
def _reciprocal(x):
    result = np.clip(np.reciprocal(x), a_max=np.finfo(x.dtype).max)
    return result


@safediv.register(array, array)
@safediv.register(numbers.Number, array)
def _safediv(x, y):
    try:
        finfo = np.finfo(y.dtype)
    except ValueError:
        finfo = np.iinfo(y.dtype)
    return x * np.clip(np.reciprocal(y), a_min=None, a_max=finfo.max)


@safesub.register(array, array)
@safesub.register(numbers.Number, array)
def _safesub(x, y):
    try:
        finfo = np.finfo(y.dtype)
    except ValueError:
        finfo = np.iinfo(y.dtype)
    return x + np.clip(-y, a_min=None, a_max=finfo.max)


@TernaryOp.make
def scatter(destin, indices, source):
    raise NotImplementedError


@scatter.register(array, tuple, array)
def _scatter(destin, indices, source):
    result = destin.copy()
    result[indices] = source
    return result


@TernaryOp.make
def scatter_add(destin, indices, source):
    raise NotImplementedError


@scatter_add.register(array, tuple, array)
def _scatter_add(destin, indices, source):
    result = destin.copy()
    np.add.at(result, indices, source)
    return result


@FinitaryOp.make
def stack(parts, dim=0):
    raise NotImplementedError


stack.register(arraylist)(np.stack)


@UnaryOp.make
def transpose(array, axis1, axis2):
    raise NotImplementedError


transpose.register(array)(np.swapaxes)


@BinaryOp.make
def triangular_solve(x, y, upper=False, transpose=False):
    if transpose:
        y = np.swapaxes(y, -2, -1)
    return np.linalg.inv(y) @ x


@UnaryOp.make
def unsqueeze(x, dim):
    return np.expand_dims(x, axis=dim)


DISTRIBUTIVE_OPS.add((logaddexp, add))
DISTRIBUTIVE_OPS.add((sample, add))

UNITS[logaddexp] = -math.inf

__all__ = [
    "all",
    "amax",
    "amin",
    "any",
    "argmax",
    "astype",
    "cat",
    "cholesky",
    "cholesky_inverse",
    "cholesky_solve",
    "clamp",
    "detach",
    "diagonal",
    "einsum",
    "expand",
    "finfo",
    "full_like",
    "is_numeric_array",
    "isnan",
    "logaddexp",
    "logsumexp",
    "mean",
    "new_arange",
    "new_eye",
    "new_full",
    "new_zeros",
    "permute",
    "prod",
    "sample",
    "scatter",
    "scatter_add",
    "stack",
    "std",
    "sum",
    "transpose",
    "triangular_solve",
    "unsqueeze",
    "var",
]

declare_op_types(globals(), __all__, __name__)

__doc__ = "\n".join(
    ".. autodata:: {}\n".format(_name)
    for _name in __all__
    if isinstance(globals()[_name], Op)
)<|MERGE_RESOLUTION|>--- conflicted
+++ resolved
@@ -106,73 +106,6 @@
 sample = logaddexp.make(logaddexp.default, name="sample")
 
 
-<<<<<<< HEAD
-class MeanOpMeta(CachedOpMeta):
-    def __call__(cls, axis=None, keepdims=False):
-        return super().__call__(axis, keepdims)
-
-
-class MeanOp(Op, metaclass=MeanOpMeta):
-    def __init__(self, axis, keepdims):
-        self.axis = axis
-        self.keepdims = keepdims
-        super().__init__(self._default)
-
-    def _reduce(self):
-        return MeanOp, (self.axis, self.keepdims)
-
-    def _default(self, x):
-        return x.mean(self.axis, keepdims=self.keepdims)
-
-
-class StdOpMeta(CachedOpMeta):
-    def __call__(cls, axis=None, ddof=0, keepdims=False):
-        return super().__call__(axis, ddof, keepdims)
-
-
-class StdOp(Op, metaclass=StdOpMeta):
-    def __init__(self, axis, ddof, keepdims):
-        self.axis = axis
-        self.ddof = ddof
-        self.keepdims = keepdims
-        super().__init__(self._default)
-
-    def _reduce(self):
-        return StdOp, (self.axis, self.ddof, self.keepdims)
-
-    def _default(self, x):
-        return x.std(self.axis, ddof=self.ddof, keepdims=self.keepdims)
-
-
-class VarOpMeta(CachedOpMeta):
-    def __call__(cls, axis=None, ddof=0, keepdims=False):
-        return super().__call__(axis, ddof, keepdims)
-
-
-class VarOp(Op, metaclass=VarOpMeta):
-    def __init__(self, axis, ddof, keepdims):
-        self.axis = axis
-        self.ddof = ddof
-        self.keepdims = keepdims
-        super().__init__(self._default)
-
-    def _reduce(self):
-        return VarOp, (self.axis, self.ddof, self.keepdims)
-
-    def _default(self, x):
-        return x.var(self.axis, ddof=self.ddof, keepdims=self.keepdims)
-
-
-mean = MeanOp()
-std = StdOp()
-var = VarOp()
-
-
-class ReshapeMeta(CachedOpMeta):
-    def __call__(cls, shape):
-        shape = tuple(shape)  # necessary to convert torch.Size to tuple
-        return super().__call__(shape)
-=======
 class ReshapeMeta(OpMeta):
     def hash_args_kwargs(cls, args, kwargs):
         assert not kwargs
@@ -181,7 +114,6 @@
             shape = tuple(shape)  # necessary to convert torch.Size to tuple
             args = (shape,)
         return super().hash_args_kwargs(args, kwargs)
->>>>>>> b0864257
 
 
 @UnaryOp.make(metaclass=ReshapeMeta)
