--- conflicted
+++ resolved
@@ -251,10 +251,6 @@
         for name, arg in zip(self._ast_fields, args):
             setattr(self, name, arg)
 
-<<<<<<< HEAD
-    ResultMeta.__name__ = f"{fn.__name__}Meta"
-    Result = ResultMeta(fn.__name__, (Funsor,), {"__init__": __init__})
-=======
     def _alpha_convert(self, alpha_subs):
         alpha_subs = {k: to_funsor(v, self.bound[k]) for k, v in alpha_subs.items()}
         return Funsor._alpha_convert(self, alpha_subs)
@@ -264,7 +260,6 @@
     Result = ResultMeta(
         name, (Funsor,), {"__init__": __init__, "_alpha_convert": _alpha_convert}
     )
->>>>>>> 246ea0e8
     pattern = (Result,) + tuple(
         _hint_to_pattern(input_types[k]) for k in Result._ast_fields
     )
