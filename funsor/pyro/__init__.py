from funsor.pyro.distribution import FunsorDistribution
<<<<<<< HEAD
from funsor.pyro.hmm import DiscreteHMM, GaussianDiscreteMRF, GaussianMRF
=======
from funsor.pyro.hmm import DiscreteHMM, GaussianHMM, GaussianMRF, SwitchingLinearHMM
>>>>>>> 90c6df45

__all__ = [
    "DiscreteHMM",
    "FunsorDistribution",
<<<<<<< HEAD
    "GaussianDiscreteMRF",
=======
    "GaussianHMM",
>>>>>>> 90c6df45
    "GaussianMRF",
    "SwitchingLinearHMM",
]<|MERGE_RESOLUTION|>--- conflicted
+++ resolved
@@ -1,18 +1,11 @@
 from funsor.pyro.distribution import FunsorDistribution
-<<<<<<< HEAD
-from funsor.pyro.hmm import DiscreteHMM, GaussianDiscreteMRF, GaussianMRF
-=======
-from funsor.pyro.hmm import DiscreteHMM, GaussianHMM, GaussianMRF, SwitchingLinearHMM
->>>>>>> 90c6df45
+from funsor.pyro.hmm import DiscreteHMM, GaussianDiscreteMRF, GaussianHMM, GaussianMRF, SwitchingLinearHMM
 
 __all__ = [
     "DiscreteHMM",
     "FunsorDistribution",
-<<<<<<< HEAD
     "GaussianDiscreteMRF",
-=======
     "GaussianHMM",
->>>>>>> 90c6df45
     "GaussianMRF",
     "SwitchingLinearHMM",
 ]