language: python

sudo: false

env:
    global:
        - PYTHONPATH=$PWD:$PYTHONPATH

cache:
    directories:
        - $HOME/.data

install:
    - pip install -U pip
    - pip install torch==1.4.0+cpu torchvision==0.5.0+cpu -f https://download.pytorch.org/whl/torch_stable.html

    # Keep track of Pyro dev branch
    - pip install https://github.com/pyro-ppl/pyro/archive/dev.zip

    # Keep track of pyro-api master branch
    - pip install https://github.com/pyro-ppl/pyro-api/archive/master.zip

<<<<<<< HEAD
    - pip install .[numpy,test]
=======
    - pip install .[torch,jax,test]
>>>>>>> 812923a2
    - pip freeze

branches:
    only:
        - master

jobs:
    include:
        - python: 3.6
          script: make test<|MERGE_RESOLUTION|>--- conflicted
+++ resolved
@@ -20,11 +20,7 @@
     # Keep track of pyro-api master branch
     - pip install https://github.com/pyro-ppl/pyro-api/archive/master.zip
 
-<<<<<<< HEAD
-    - pip install .[numpy,test]
-=======
     - pip install .[torch,jax,test]
->>>>>>> 812923a2
     - pip freeze
 
 branches:
