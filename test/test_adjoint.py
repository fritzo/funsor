--- conflicted
+++ resolved
@@ -12,12 +12,6 @@
 from funsor.terms import Variable
 from funsor.testing import make_einsum_example, make_plated_hmm_einsum
 
-<<<<<<< HEAD
-# FIXME rewrite adjoint for compatibility with substitution changes
-xfail_with_new_subs = pytest.mark.skipif(True, reason="fails w/ new subs")
-
-=======
->>>>>>> 65366899
 
 EINSUM_EXAMPLES = [
     "a->",
