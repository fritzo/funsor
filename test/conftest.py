# Copyright Contributors to the Pyro project.
# SPDX-License-Identifier: Apache-2.0

import pyro
<<<<<<< HEAD
from jax.config import config

config.update('jax_platform_name', 'cpu')
=======
try:
    from jax.config import config

    config.update('jax_platform_name', 'cpu')
except ModuleNotFoundError:
    pass
>>>>>>> e717d2ff


def pytest_runtest_setup(item):
    pyro.set_rng_seed(0)
    pyro.enable_validation(True)<|MERGE_RESOLUTION|>--- conflicted
+++ resolved
@@ -2,18 +2,12 @@
 # SPDX-License-Identifier: Apache-2.0
 
 import pyro
-<<<<<<< HEAD
-from jax.config import config
-
-config.update('jax_platform_name', 'cpu')
-=======
 try:
     from jax.config import config
 
     config.update('jax_platform_name', 'cpu')
 except ModuleNotFoundError:
     pass
->>>>>>> e717d2ff
 
 
 def pytest_runtest_setup(item):
