# Copyright Contributors to the Pyro project.
# SPDX-License-Identifier: Apache-2.0

<<<<<<< HEAD
import pyro
from jax.config import config

config.update('jax_platform_name', 'cpu')
=======
import numpy as np

from funsor.util import get_backend
>>>>>>> 812923a2


def pytest_runtest_setup(item):
    np.random.seed(0)
    backend = get_backend()
    if backend == "torch":
        import pyro

        pyro.set_rng_seed(0)
        pyro.enable_validation(True)
    elif backend == "jax":
        from jax.config import config

        config.update('jax_platform_name', 'cpu')<|MERGE_RESOLUTION|>--- conflicted
+++ resolved
@@ -1,16 +1,9 @@
 # Copyright Contributors to the Pyro project.
 # SPDX-License-Identifier: Apache-2.0
 
-<<<<<<< HEAD
-import pyro
-from jax.config import config
-
-config.update('jax_platform_name', 'cpu')
-=======
 import numpy as np
 
 from funsor.util import get_backend
->>>>>>> 812923a2
 
 
 def pytest_runtest_setup(item):
