--- conflicted
+++ resolved
@@ -7,13 +7,8 @@
 from funsor.domains import bint, reals
 from funsor.einsum import einsum, naive_plated_einsum
 from funsor.interpreter import interpretation, reinterpret
-<<<<<<< HEAD
-from funsor.terms import Number, Variable, eager, normalize, reflect
-from funsor.testing import assert_close, check_funsor, make_einsum_example  # , xfail_param
-=======
-from funsor.terms import Number, eager, moment_matching, normalize, reflect
+from funsor.terms import Number, eager, normalize, reflect
 from funsor.testing import assert_close, make_einsum_example  # , xfail_param
->>>>>>> 9f08ca9d
 from funsor.torch import Tensor
 
 
@@ -63,258 +58,4 @@
         actual = reinterpret(transformed_expr)
         expected = reinterpret(expr)
 
-    assert_close(actual, expected, rtol=1e-4)
-
-
-<<<<<<< HEAD
-AFFINE_SMOKE_TESTS = [
-    ('t+x', Contraction, {"i": bint(2), "j": bint(3), "x": reals()}),
-    ('x+t', Contraction, {"x": reals(), "i": bint(2), "j": bint(3)}),
-    ('n+x', Contraction, {"x": reals()}),
-    ('n*x', Contraction, {"x": reals()}),
-    ('t*x', Contraction, {"i": bint(2), "j": bint(3), "x": reals()}),
-    ('x*t', Contraction, {"x": reals(), "i": bint(2), "j": bint(3)}),
-    ("-(y+z)", Contraction, {"y": reals(), "z": reals()}),
-    # xfail_param(('-x', Contraction, {"x": reals()}), reason="not a contraction"),
-    ('t-x', Contraction, {"i": bint(2), "j": bint(3), "x": reals()}),
-    ("(t * x)(i=1)", Contraction, {"j": bint(3), "x": reals()}),
-    ("(t * x)(i=1, x=y)", Contraction, {"j": bint(3), "y": reals()}),
-    ("(t * x + n)(x=y)", Contraction, {"y": reals(), "i": bint(2), "j": bint(3)}),
-    ("(x + y)(y=z)", Contraction, {"x": reals(), "z": reals()}),
-    # xfail_param(("(-x)(x=y+z)", Contraction, {"y": reals(), "z": reals()}), reason="not a contraction"),
-    ("(t * x + t * y)(x=z)", Contraction, {"y": reals(), "z": reals(), "i": bint(2), "j": bint(3)}),
-]
-
-
-@pytest.mark.parametrize("expr,expected_type,expected_inputs", AFFINE_SMOKE_TESTS)
-def test_affine_subs(expr, expected_type, expected_inputs):
-
-    expected_output = reals()
-=======
-JOINT_SMOKE_TESTS = [
-    ('dx + dy', Contraction),
-    ('dx + g', Contraction),
-    ('dy + g', Contraction),
-    ('g + dx', Contraction),
-    ('g + dy', Contraction),
-    ('dx + t', Contraction),
-    ('dy + t', Contraction),
-    ('dx - t', Contraction),
-    ('dy - t', Contraction),
-    ('t + dx', Contraction),
-    ('t + dy', Contraction),
-    ('g + 1', Contraction),
-    ('g - 1', Contraction),
-    ('1 + g', Contraction),
-    ('g + t', Contraction),
-    ('g - t', Contraction),
-    ('t + g', Contraction),
-    ('t - g', Contraction),
-    ('g + g', Contraction),
-    ('-(g + g)', Contraction),
-    ('(dx + dy)(i=i0)', Contraction),
-    ('(dx + g)(i=i0)', Contraction),
-    ('(dy + g)(i=i0)', Contraction),
-    ('(g + dx)(i=i0)', Contraction),
-    ('(g + dy)(i=i0)', Contraction),
-    ('(dx + t)(i=i0)', Contraction),
-    ('(dy + t)(i=i0)', Contraction),
-    ('(dx - t)(i=i0)', Contraction),
-    ('(dy - t)(i=i0)', Contraction),
-    ('(t + dx)(i=i0)', Contraction),
-    ('(t + dy)(i=i0)', Contraction),
-    ('(g + 1)(i=i0)', Contraction),
-    ('(g - 1)(i=i0)', Contraction),
-    ('(1 + g)(i=i0)', Contraction),
-    ('(g + t)(i=i0)', Contraction),
-    ('(g - t)(i=i0)', Contraction),
-    ('(t + g)(i=i0)', Contraction),
-    ('(g + g)(i=i0)', Contraction),
-    ('(dx + dy)(x=x0)', Contraction),
-    ('(dx + g)(x=x0)', Tensor),
-    ('(dy + g)(x=x0)', Contraction),
-    ('(g + dx)(x=x0)', Tensor),
-    ('(g + dy)(x=x0)', Contraction),
-    ('(dx + t)(x=x0)', Tensor),
-    ('(dy + t)(x=x0)', Contraction),
-    ('(dx - t)(x=x0)', Tensor),
-    ('(dy - t)(x=x0)', Contraction),
-    ('(t + dx)(x=x0)', Tensor),
-    ('(t + dy)(x=x0)', Contraction),
-    ('(g + 1)(x=x0)', Tensor),
-    ('(g - 1)(x=x0)', Tensor),
-    ('(1 + g)(x=x0)', Tensor),
-    ('(g + t)(x=x0)', Tensor),
-    ('(g - t)(x=x0)', Tensor),
-    ('(t + g)(x=x0)', Tensor),
-    ('(g + g)(x=x0)', Tensor),
-    ('(g + dy).reduce(ops.logaddexp, "x")', Contraction),
-    # ('(g + dy).reduce(ops.logaddexp, "y")', Gaussian),  # TODO xfail when FUNSOR_NORMALIZE == 0
-    ('(t + g + dy).reduce(ops.logaddexp, "x")', Contraction),
-    ('(t + g + dy).reduce(ops.logaddexp, "y")', Contraction),
-    ('(t + g).reduce(ops.logaddexp, "x")', Tensor),
-]
-
-
-@pytest.mark.parametrize('expr,expected_type', JOINT_SMOKE_TESTS)
-def test_joint_smoke(expr, expected_type):
-    dx = Delta('x', Tensor(torch.randn(2, 3), OrderedDict([('i', bint(2))])))
-    assert isinstance(dx, Delta)
-
-    dy = Delta('y', Tensor(torch.randn(3, 4), OrderedDict([('j', bint(3))])))
-    assert isinstance(dy, Delta)
->>>>>>> 9f08ca9d
-
-    t = Tensor(torch.randn(2, 3), OrderedDict([('i', bint(2)), ('j', bint(3))]))
-    assert isinstance(t, Tensor)
-
-<<<<<<< HEAD
-    n = Number(2.)
-    assert isinstance(n, Number)
-
-    x = Variable('x', reals())
-    assert isinstance(x, Variable)
-
-    y = Variable('y', reals())
-    assert isinstance(y, Variable)
-
-    z = Variable('z', reals())
-    assert isinstance(z, Variable)
-=======
-    g = Gaussian(
-        loc=torch.tensor([[0.0, 0.1, 0.2],
-                          [2.0, 3.0, 4.0]]),
-        precision=torch.tensor([[[1.0, 0.1, 0.2],
-                                 [0.1, 1.0, 0.3],
-                                 [0.2, 0.3, 1.0]],
-                                [[1.0, 0.1, 0.2],
-                                 [0.1, 1.0, 0.3],
-                                 [0.2, 0.3, 1.0]]]),
-        inputs=OrderedDict([('i', bint(2)), ('x', reals(3))]))
-    assert isinstance(g, Gaussian)
-
-    i0 = Number(1, 2)
-    assert isinstance(i0, Number)
-
-    x0 = Tensor(torch.tensor([0.5, 0.6, 0.7]))
-    assert isinstance(x0, Tensor)
-
-    with interpretation(normalize):
-        result = eval(expr)
-
-    if expected_type is not Contraction:
-        result = reinterpret(result)
-
-    assert isinstance(result, expected_type)
-
-
-GAUSSIAN_SMOKE_TESTS = [
-    ('g1 + 1', Contraction),
-    ('g1 - 1', Contraction),
-    ('1 + g1', Contraction),
-    ('g1 + shift', Contraction),
-    ('g1 + shift', Contraction),
-    ('shift + g1', Contraction),
-    ('shift - g1', Contraction),
-    ('g1 + g1', Contraction),
-    ('(g1 + g2 + g2) - g2', Contraction),
-    ('g1(i=i0)', Gaussian),
-    ('g2(i=i0)', Gaussian),
-    ('g1(i=i0) + g2(i=i0)', Contraction),
-    ('g1(i=i0) + g2', Contraction),
-    ('g1(x=x0)', Tensor),
-    ('g2(y=y0)', Tensor),
-    ('(g1 + g2)(i=i0)', Contraction),
-    ('(g1 + g2)(x=x0, y=y0)', Tensor),
-    ('(g2 + g1)(x=x0, y=y0)', Tensor),
-    ('g1.reduce(ops.logaddexp, "x")', Tensor),
-    ('(g1 + g2).reduce(ops.logaddexp, "x")', Contraction),
-    ('(g1 + g2).reduce(ops.logaddexp, "y")', Contraction),
-    ('(g1 + g2).reduce(ops.logaddexp, frozenset(["x", "y"]))', Tensor),
-]
-
-
-@pytest.mark.parametrize('expr,expected_type', GAUSSIAN_SMOKE_TESTS)
-def test_gaussian_joint_smoke(expr, expected_type):
-    g1 = Gaussian(
-        loc=torch.tensor([[0.0, 0.1, 0.2],
-                          [2.0, 3.0, 4.0]]),
-        precision=torch.tensor([[[1.0, 0.1, 0.2],
-                                 [0.1, 1.0, 0.3],
-                                 [0.2, 0.3, 1.0]],
-                                [[1.0, 0.1, 0.2],
-                                 [0.1, 1.0, 0.3],
-                                 [0.2, 0.3, 1.0]]]),
-        inputs=OrderedDict([('i', bint(2)), ('x', reals(3))]))
-    assert isinstance(g1, Gaussian)
-
-    g2 = Gaussian(
-        loc=torch.tensor([[0.0, 0.1],
-                          [2.0, 3.0]]),
-        precision=torch.tensor([[[1.0, 0.2],
-                                 [0.2, 1.0]],
-                                [[1.0, 0.2],
-                                 [0.2, 1.0]]]),
-        inputs=OrderedDict([('i', bint(2)), ('y', reals(2))]))
-    assert isinstance(g2, Gaussian)
-
-    shift = Tensor(torch.tensor([-1., 1.]), OrderedDict([('i', bint(2))]))
-    assert isinstance(shift, Tensor)
-
-    i0 = Number(1, 2)
-    assert isinstance(i0, Number)
-
-    x0 = Tensor(torch.tensor([0.5, 0.6, 0.7]))
-    assert isinstance(x0, Tensor)
-
-    y0 = Tensor(torch.tensor([[0.2, 0.3],
-                              [0.8, 0.9]]),
-                inputs=OrderedDict([('i', bint(2))]))
-    assert isinstance(y0, Tensor)
->>>>>>> 9f08ca9d
-
-    with interpretation(normalize):
-        result = eval(expr)
-
-<<<<<<< HEAD
-    assert isinstance(result, expected_type)
-    check_funsor(result, expected_inputs, expected_output)
-=======
-    if expected_type is not Contraction:
-        result = reinterpret(result)
-
-    assert isinstance(result, expected_type)
-
-
-@pytest.mark.xfail(reason="pattern collisions with Joint")
-def test_reduce_moment_matching_univariate():
-    int_inputs = [('i', bint(2))]
-    real_inputs = [('x', reals())]
-    inputs = OrderedDict(int_inputs + real_inputs)
-    int_inputs = OrderedDict(int_inputs)
-    real_inputs = OrderedDict(real_inputs)
-
-    p = 0.8
-    t = 1.234
-    s1, s2, s3 = 2.0, 3.0, 4.0
-    loc = torch.tensor([[-s1], [s1]])
-    precision = torch.tensor([[[s2 ** -2]], [[s3 ** -2]]])
-    discrete = Tensor(torch.tensor([1 - p, p]).log() + t, int_inputs)
-    gaussian = Gaussian(loc, precision, inputs)
-
-    with interpretation(normalize):
-        joint = discrete + gaussian
-
-    with interpretation(moment_matching):
-        actual = joint.reduce(ops.logaddexp, 'i')
-
-    expected_loc = torch.tensor([(2 * p - 1) * s1])
-    expected_variance = (4 * p * (1 - p) * s1 ** 2
-                         + (1 - p) * s2 ** 2
-                         + p * s3 ** 2)
-    expected_precision = torch.tensor([[1 / expected_variance]])
-    expected_gaussian = Gaussian(expected_loc, expected_precision, real_inputs)
-    expected_discrete = Tensor(torch.tensor(t))
-    expected = expected_discrete + expected_gaussian
-    assert_close(actual, expected, atol=1e-5, rtol=None)
->>>>>>> 9f08ca9d
+    assert_close(actual, expected, rtol=1e-4)