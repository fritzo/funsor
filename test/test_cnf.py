# Copyright Contributors to the Pyro project.
# SPDX-License-Identifier: Apache-2.0

import itertools
from collections import OrderedDict

import numpy as np  # noqa: F401
import pytest

from funsor import ops
from funsor.cnf import (
    BACKEND_TO_EINSUM_BACKEND,
    BACKEND_TO_LOGSUMEXP_BACKEND,
    Contraction,
)
<<<<<<< HEAD
from funsor.domains import Array, Bint, Reals  # noqa: F401
=======
from funsor.domains import Bint, Reals  # noqa F403
>>>>>>> 155ad4c3
from funsor.einsum import einsum, naive_plated_einsum
from funsor.interpreter import interpretation, reinterpret
from funsor.tensor import Tensor
from funsor.terms import Number, eager, normalize, reflect
from funsor.testing import (
    assert_close,
    check_funsor,
    make_einsum_example,
    random_tensor,
)
from funsor.util import get_backend, quote

EINSUM_EXAMPLES = [
    ("a,b->", ""),
    ("ab,a->", ""),
    ("a,a->", ""),
    ("a,a->a", ""),
    ("ab,bc,cd->da", ""),
    ("ab,cd,bc->da", ""),
    ("a,a,a,ab->ab", ""),
    ("i->", "i"),
    (",i->", "i"),
    ("ai->", "i"),
    (",ai,abij->", "ij"),
    ("a,ai,bij->", "ij"),
    ("ai,abi,bci,cdi->", "i"),
    ("aij,abij,bcij->", "ij"),
    ("a,abi,bcij,cdij->", "ij"),
]


@pytest.mark.parametrize("equation,plates", EINSUM_EXAMPLES)
@pytest.mark.parametrize(
    "backend",
    [
        BACKEND_TO_EINSUM_BACKEND[get_backend()],
        BACKEND_TO_LOGSUMEXP_BACKEND[get_backend()],
    ],
)
@pytest.mark.parametrize("einsum_impl", [einsum, naive_plated_einsum])
def test_normalize_einsum(equation, plates, backend, einsum_impl):
    if get_backend() == "torch":
        import torch  # noqa: F401

    inputs, outputs, sizes, operands, funsor_operands = make_einsum_example(equation)

    with interpretation(reflect):
        expr = einsum_impl(equation, *funsor_operands, backend=backend, plates=plates)

    with interpretation(normalize):
        transformed_expr = reinterpret(expr)

    assert isinstance(transformed_expr, Contraction)
    check_funsor(transformed_expr, expr.inputs, expr.output)

    assert all(
        isinstance(v, (Number, Tensor, Contraction)) for v in transformed_expr.terms
    )

    with interpretation(normalize):
        transformed_expr2 = reinterpret(transformed_expr)

    assert transformed_expr2 is transformed_expr  # check normalization

    with interpretation(eager):
        actual = reinterpret(transformed_expr)
        expected = reinterpret(expr)

    assert_close(actual, expected, rtol=1e-4)

    actual = eval(quote(expected))  # requires torch, Bint
    assert_close(actual, expected)


@pytest.mark.parametrize(
    "x_shape", [(), (1,), (3,), (1, 1), (1, 3), (2, 1), (2, 3)], ids=str
)
@pytest.mark.parametrize(
    "y_shape", [(), (1,), (3,), (1, 1), (1, 3), (2, 1), (2, 3)], ids=str
)
@pytest.mark.parametrize(
    "x_inputs,y_inputs",
    [
        ("", ""),
        ("i", ""),
        ("", "i"),
        ("j", "i"),
        ("ij", "i"),
        ("i", "ik"),
        ("ij", "ik"),
    ],
)
@pytest.mark.parametrize(
    "red_op,bin_op", [(ops.add, ops.mul), (ops.logaddexp, ops.add)], ids=str
)
def test_eager_contract_tensor_tensor(
    red_op, bin_op, x_inputs, x_shape, y_inputs, y_shape
):
    backend = get_backend()
    inputs = OrderedDict([("i", Bint[4]), ("j", Bint[5]), ("k", Bint[6])])
    x_inputs = OrderedDict((k, v) for k, v in inputs.items() if k in x_inputs)
    y_inputs = OrderedDict((k, v) for k, v in inputs.items() if k in y_inputs)
    x = random_tensor(x_inputs, Reals[x_shape])
    y = random_tensor(y_inputs, Reals[y_shape])

    xy = bin_op(x, y)
    all_vars = x.input_vars | y.input_vars
    for n in range(len(all_vars)):
        for reduced_vars in map(frozenset, itertools.combinations(all_vars, n)):
            print("reduced_vars = {}".format(reduced_vars))
            expected = xy.reduce(red_op, reduced_vars)
            actual = Contraction(red_op, bin_op, reduced_vars, (x, y))
            assert_close(
                actual, expected, atol=1e-4, rtol=1e-3 if backend == "jax" else 1e-4
            )<|MERGE_RESOLUTION|>--- conflicted
+++ resolved
@@ -13,11 +13,7 @@
     BACKEND_TO_LOGSUMEXP_BACKEND,
     Contraction,
 )
-<<<<<<< HEAD
 from funsor.domains import Array, Bint, Reals  # noqa: F401
-=======
-from funsor.domains import Bint, Reals  # noqa F403
->>>>>>> 155ad4c3
 from funsor.einsum import einsum, naive_plated_einsum
 from funsor.interpreter import interpretation, reinterpret
 from funsor.tensor import Tensor
