from collections import OrderedDict

import pytest

import funsor.ops as ops
from funsor.domains import bint, reals
<<<<<<< HEAD
from funsor.interpreter import gensym, interpretation, reinterpret
from funsor.terms import Independent, Lambda, Variable, reflect
=======
from funsor.interpreter import gensym, interpretation
from funsor.terms import Cat, Independent, Lambda, Number, Slice, Stack, Variable, reflect
>>>>>>> d18c78e6
from funsor.testing import assert_close, check_funsor, random_tensor


def test_sample_subs_smoke():
    x = random_tensor(OrderedDict([('i', bint(3)), ('j', bint(2))]), reals())
    with interpretation(reflect):
        z = x(i=1)
    actual = z.sample(frozenset({"j"}), OrderedDict({"i": bint(4)}))
    check_funsor(actual, {"j": bint(2), "i": bint(4)}, reals())


def test_subs_reduce():
    x = random_tensor(OrderedDict([('i', bint(3)), ('j', bint(2))]), reals())
    ix = random_tensor(OrderedDict([('i', bint(3))]), bint(2))
    ix2 = ix(i='i2')
    with interpretation(reflect):
        actual = x.reduce(ops.add, frozenset({"i"}))
    actual = actual(j=ix)
    expected = x(j=ix2).reduce(ops.add, frozenset({"i"}))(i2='i')
    assert_close(actual, expected)


@pytest.mark.parametrize('lhs_vars', [(), ('i',), ('j',), ('i', 'j')])
@pytest.mark.parametrize('rhs_vars', [(), ('i',), ('j',), ('i', 'j')])
def test_distribute_reduce(lhs_vars, rhs_vars):

    lhs_vars, rhs_vars = frozenset(lhs_vars), frozenset(rhs_vars)
    lhs = random_tensor(OrderedDict([('i', bint(3)), ('j', bint(2))]), reals())
    rhs = random_tensor(OrderedDict([('i', bint(3)), ('j', bint(2))]), reals())

    with interpretation(reflect):
        actual_lhs = lhs.reduce(ops.add, lhs_vars) if lhs_vars else lhs
        actual_rhs = rhs.reduce(ops.add, rhs_vars) if rhs_vars else rhs

    actual = reinterpret(actual_lhs * actual_rhs)

    lhs_subs = {v: gensym(v) for v in lhs_vars}
    rhs_subs = {v: gensym(v) for v in rhs_vars}
    expected = (lhs(**lhs_subs) * rhs(**rhs_subs)).reduce(
        ops.add, frozenset(lhs_subs.values()) | frozenset(rhs_subs.values()))

    assert_close(actual, expected)


def test_lazy_subs_type_clash():
    with interpretation(reflect):
        Slice('t', 3)(t=Slice('t', 2, dtype=3)).reduce(ops.add)


@pytest.mark.parametrize("name", ["s", "t"])
def test_cat(name):
    with interpretation(reflect):
        x = Stack("t", (Number(1), Number(2)))
        y = Stack("t", (Number(4), Number(8), Number(16)))
        xy = Cat(name, (x, y), "t")
        xy.reduce(ops.add)


def test_subs_lambda():
    z = Variable('z', reals())
    i = Variable('i', bint(5))
    ix = random_tensor(OrderedDict([('i', bint(5))]), reals())
    actual = Lambda(i, z)(z=ix)
    expected = Lambda(i(i='j'), z(z=ix))
    check_funsor(actual, expected.inputs, expected.output)
    assert_close(actual, expected)


def test_slice_lambda():
    z = Variable('z', reals())
    i = Variable('i', bint(5))
    j = Variable('j', bint(7))
    zi = Lambda(i, z)
    zj = Lambda(j, z)
    zij = Lambda(j, zi)
    zj2 = zij[:, i]
    check_funsor(zj2, zj.inputs, zj.output)


def test_subs_independent():
    f = Variable('x_i', reals(4, 5)) + random_tensor(OrderedDict(i=bint(3)))

    actual = Independent(f, 'x', 'i', 'x_i')
    assert 'i' not in actual.inputs
    assert 'x_i' not in actual.inputs

    y = Variable('y', reals(3, 4, 5))
    fsub = y + (0. * random_tensor(OrderedDict(i=bint(7))))
    actual = actual(x=fsub)
    assert actual.inputs['i'] == bint(7)

    expected = f(x_i=y['i']).reduce(ops.add, 'i')

    data = random_tensor(OrderedDict(i=bint(7)), y.output)
    assert_close(actual(y=data), expected(y=data))


@pytest.mark.xfail(reason="Independent not quite compatible with sample")
def test_sample_independent():
    f = Variable('x_i', reals(4, 5)) + random_tensor(OrderedDict(i=bint(3)))
    actual = Independent(f, 'x', 'i', 'x_i')
    assert actual.sample('i')
    assert actual.sample('j', {'i': 2})<|MERGE_RESOLUTION|>--- conflicted
+++ resolved
@@ -4,13 +4,8 @@
 
 import funsor.ops as ops
 from funsor.domains import bint, reals
-<<<<<<< HEAD
 from funsor.interpreter import gensym, interpretation, reinterpret
-from funsor.terms import Independent, Lambda, Variable, reflect
-=======
-from funsor.interpreter import gensym, interpretation
 from funsor.terms import Cat, Independent, Lambda, Number, Slice, Stack, Variable, reflect
->>>>>>> d18c78e6
 from funsor.testing import assert_close, check_funsor, random_tensor
 
 
