# Copyright Contributors to the Pyro project.
# SPDX-License-Identifier: Apache-2.0

import copy
import io
import itertools
import pickle
from collections import OrderedDict
from typing import Tuple, get_type_hints

import numpy as np
import pytest

import funsor
import funsor.ops as ops
<<<<<<< HEAD
from funsor.domains import Bint, Real, Reals, Bint, find_domain, make_domain, Reals
=======
from funsor.domains import Array, Bint, Real, Reals, bint, find_domain, reals
>>>>>>> 7dce5d20
from funsor.interpreter import interpretation
from funsor.tensor import REDUCE_OP_TO_NUMERIC, Einsum, Tensor, align_tensors, numeric_array, stack, tensordot
from funsor.terms import Cat, Lambda, Number, Slice, Stack, Variable, lazy
from funsor.testing import assert_close, assert_equiv, check_funsor, empty, rand, randn, random_tensor, zeros
from funsor.util import get_backend


@pytest.mark.parametrize('output_shape', [(), (2,), (3, 2)], ids=str)
@pytest.mark.parametrize('inputs', [(), ('a',), ('a', 'b'), ('b', 'a', 'c')], ids=str)
def test_quote(output_shape, inputs):
    if get_backend() == "torch":
        import torch  # noqa: F401

    sizes = {'a': 4, 'b': 5, 'c': 6}
    inputs = OrderedDict((k, Bint[sizes[k]]) for k in inputs)
    x = random_tensor(inputs, Reals[output_shape])
    s = funsor.quote(x)
    assert isinstance(s, str)
    assert_close(eval(s), x)


@pytest.mark.parametrize('shape', [(), (4,), (3, 2)])
@pytest.mark.parametrize('dtype', ['float32', 'float64', 'int32', 'int64', 'uint8', 'bool'])
def test_to_funsor(shape, dtype):
    t = ops.astype(randn(shape), dtype)
    f = funsor.to_funsor(t)
    assert isinstance(f, Tensor)
    assert funsor.to_funsor(t, Reals[shape]) is f
    with pytest.raises(ValueError):
        funsor.to_funsor(t, Reals[(5,) + shape])


def test_to_data():
    data = zeros((3, 3))
    x = Tensor(data)
    assert funsor.to_data(x) is data


def test_to_data_error():
    data = zeros((3, 3))
    x = Tensor(data, OrderedDict(i=Bint[3]))
    with pytest.raises(ValueError):
        funsor.to_data(x)


def test_cons_hash():
    x = randn((3, 3))
    assert Tensor(x) is Tensor(x)


def test_copy():
    data = randn(3, 2)
    x = Tensor(data)
    assert copy.copy(x) is x


def test_deepcopy():
    data = randn(3, 2)
    x = Tensor(data)

    y = copy.deepcopy(x)
    assert_close(x, y)
    assert y is not x
    assert y.data is not x.data

    memo = {id(data): data}
    z = copy.deepcopy(x, memo)
    assert z is x


def test_indexing():
    data = randn((4, 5))
    inputs = OrderedDict([('i', Bint[4]),
                          ('j', Bint[5])])
    x = Tensor(data, inputs)
    check_funsor(x, inputs, Real, data)

    assert x() is x
    assert x(k=3) is x
    check_funsor(x(1), {'j': Bint[5]}, Real, data[1])
    check_funsor(x(1, 2), {}, Real, data[1, 2])
    check_funsor(x(1, 2, k=3), {}, Real, data[1, 2])
    check_funsor(x(1, j=2), {}, Real, data[1, 2])
    check_funsor(x(1, j=2, k=3), (), Real, data[1, 2])
    check_funsor(x(1, k=3), {'j': Bint[5]}, Real, data[1])
    check_funsor(x(i=1), {'j': Bint[5]}, Real, data[1])
    check_funsor(x(i=1, j=2), (), Real, data[1, 2])
    check_funsor(x(i=1, j=2, k=3), (), Real, data[1, 2])
    check_funsor(x(i=1, k=3), {'j': Bint[5]}, Real, data[1])
    check_funsor(x(j=2), {'i': Bint[4]}, Real, data[:, 2])
    check_funsor(x(j=2, k=3), {'i': Bint[4]}, Real, data[:, 2])


def test_advanced_indexing_shape():
    I, J, M, N = 4, 4, 2, 3
    x = Tensor(randn((I, J)), OrderedDict([
        ('i', Bint[I]),
        ('j', Bint[J]),
    ]))
    m = Tensor(numeric_array([2, 3]), OrderedDict([('m', Bint[M])]), I)
    n = Tensor(numeric_array([0, 1, 1]), OrderedDict([('n', Bint[N])]), J)
    assert x.data.shape == (I, J)

    check_funsor(x(i=m), {'j': Bint[J], 'm': Bint[M]}, Real)
    check_funsor(x(i=m, j=n), {'m': Bint[M], 'n': Bint[N]}, Real)
    check_funsor(x(i=m, j=n, k=m), {'m': Bint[M], 'n': Bint[N]}, Real)
    check_funsor(x(i=m, k=m), {'j': Bint[J], 'm': Bint[M]}, Real)
    check_funsor(x(i=n), {'j': Bint[J], 'n': Bint[N]}, Real)
    check_funsor(x(i=n, k=m), {'j': Bint[J], 'n': Bint[N]}, Real)
    check_funsor(x(j=m), {'i': Bint[I], 'm': Bint[M]}, Real)
    check_funsor(x(j=m, i=n), {'m': Bint[M], 'n': Bint[N]}, Real)
    check_funsor(x(j=m, i=n, k=m), {'m': Bint[M], 'n': Bint[N]}, Real)
    check_funsor(x(j=m, k=m), {'i': Bint[I], 'm': Bint[M]}, Real)
    check_funsor(x(j=n), {'i': Bint[I], 'n': Bint[N]}, Real)
    check_funsor(x(j=n, k=m), {'i': Bint[I], 'n': Bint[N]}, Real)
    check_funsor(x(m), {'j': Bint[J], 'm': Bint[M]}, Real)
    check_funsor(x(m, j=n), {'m': Bint[M], 'n': Bint[N]}, Real)
    check_funsor(x(m, j=n, k=m), {'m': Bint[M], 'n': Bint[N]}, Real)
    check_funsor(x(m, k=m), {'j': Bint[J], 'm': Bint[M]}, Real)
    check_funsor(x(m, n), {'m': Bint[M], 'n': Bint[N]}, Real)
    check_funsor(x(m, n, k=m), {'m': Bint[M], 'n': Bint[N]}, Real)
    check_funsor(x(n), {'j': Bint[J], 'n': Bint[N]}, Real)
    check_funsor(x(n, k=m), {'j': Bint[J], 'n': Bint[N]}, Real)
    check_funsor(x(n, m), {'m': Bint[M], 'n': Bint[N]}, Real)
    check_funsor(x(n, m, k=m), {'m': Bint[M], 'n': Bint[N]}, Real)


def test_slice_simple():
    t = randn((3, 4, 5))
    f = Tensor(t)["i", "j"]
    assert_close(f, f(i=Slice("i", 3)))
    assert_close(f, f(j=Slice("j", 4)))
    assert_close(f, f(i=Slice("i", 3), j=Slice("j", 4)))
    assert_close(f, f(i=Slice("i", 3), j="j"))
    assert_close(f, f(i="i", j=Slice("j", 4)))


@pytest.mark.parametrize("stop", [0, 1, 2, 10])
def test_slice_1(stop):
    t = randn((10, 2))
    actual = Tensor(t)["i"](i=Slice("j", stop, dtype=10))
    expected = Tensor(t[:stop])["j"]
    assert_close(actual, expected)


@pytest.mark.parametrize("start", [0, 1, 2, 10])
@pytest.mark.parametrize("stop", [0, 1, 2, 10])
@pytest.mark.parametrize("step", [1, 2, 5, 10])
def test_slice_2(start, stop, step):
    t = randn((10, 2))
    actual = Tensor(t)["i"](i=Slice("j", start, stop, step, dtype=10))
    expected = Tensor(t[start: stop: step])["j"]
    assert_close(actual, expected)


def test_arange_simple():
    t = randn((3, 4, 5))
    f = Tensor(t)["i", "j"]
    assert_close(f, f(i=f.new_arange("i", 3)))
    assert_close(f, f(j=f.new_arange("j", 4)))
    assert_close(f, f(i=f.new_arange("i", 3), j=f.new_arange("j", 4)))
    assert_close(f, f(i=f.new_arange("i", 3), j="j"))
    assert_close(f, f(i="i", j=f.new_arange("j", 4)))


@pytest.mark.parametrize("stop", [0, 1, 2, 10])
def test_arange_1(stop):
    t = randn((10, 2))
    f = Tensor(t)["i"]
    actual = f(i=f.new_arange("j", stop, dtype=10))
    expected = Tensor(t[:stop])["j"]
    assert_close(actual, expected)


@pytest.mark.parametrize("start", [0, 1, 2, 10])
@pytest.mark.parametrize("stop", [0, 1, 2, 10])
@pytest.mark.parametrize("step", [1, 2, 5, 10])
def test_arange_2(start, stop, step):
    t = randn((10, 2))
    f = Tensor(t)["i"]
    actual = f(i=f.new_arange("j", start, stop, step, dtype=10))
    expected = Tensor(t[start: stop: step])["j"]
    assert_close(actual, expected)


@pytest.mark.parametrize('output_shape', [(), (7,), (3, 2)])
def test_advanced_indexing_tensor(output_shape):
    #      u   v
    #     / \ / \
    #    i   j   k
    #     \  |  /
    #      \ | /
    #        x
    output = Reals[output_shape]
    x = random_tensor(OrderedDict([
        ('i', Bint[2]),
        ('j', Bint[3]),
        ('k', Bint[4]),
    ]), output)
    i = random_tensor(OrderedDict([
        ('u', Bint[5]),
    ]), Bint[2])
    j = random_tensor(OrderedDict([
        ('v', Bint[6]),
        ('u', Bint[5]),
    ]), Bint[3])
    k = random_tensor(OrderedDict([
        ('v', Bint[6]),
    ]), Bint[4])

    expected_data = empty((5, 6) + output_shape)
    for u in range(5):
        for v in range(6):
            expected_data[u, v] = x.data[i.data[u], j.data[v, u], k.data[v]]
    expected = Tensor(expected_data, OrderedDict([
        ('u', Bint[5]),
        ('v', Bint[6]),
    ]))

    assert_equiv(expected, x(i, j, k))
    assert_equiv(expected, x(i=i, j=j, k=k))

    assert_equiv(expected, x(i=i, j=j)(k=k))
    assert_equiv(expected, x(j=j, k=k)(i=i))
    assert_equiv(expected, x(k=k, i=i)(j=j))

    assert_equiv(expected, x(i=i)(j=j, k=k))
    assert_equiv(expected, x(j=j)(k=k, i=i))
    assert_equiv(expected, x(k=k)(i=i, j=j))

    assert_equiv(expected, x(i=i)(j=j)(k=k))
    assert_equiv(expected, x(i=i)(k=k)(j=j))
    assert_equiv(expected, x(j=j)(i=i)(k=k))
    assert_equiv(expected, x(j=j)(k=k)(i=i))
    assert_equiv(expected, x(k=k)(i=i)(j=j))
    assert_equiv(expected, x(k=k)(j=j)(i=i))


@pytest.mark.parametrize('output_shape', [(), (7,), (3, 2)])
def test_advanced_indexing_lazy(output_shape):
    x = Tensor(randn((2, 3, 4) + output_shape), OrderedDict([
        ('i', Bint[2]),
        ('j', Bint[3]),
        ('k', Bint[4]),
    ]))
    u = Variable('u', Bint[2])
    v = Variable('v', Bint[3])
    with interpretation(lazy):
        i = Number(1, 2) - u
        j = Number(2, 3) - v
        k = u + v

    expected_data = empty((2, 3) + output_shape)
    i_data = x.materialize(i).data
    j_data = x.materialize(j).data
    k_data = x.materialize(k).data
    for u in range(2):
        for v in range(3):
            expected_data[u, v] = x.data[i_data[u], j_data[v], k_data[u, v]]
    expected = Tensor(expected_data, OrderedDict([
        ('u', Bint[2]),
        ('v', Bint[3]),
    ]))

    assert_equiv(expected, x(i, j, k))
    assert_equiv(expected, x(i=i, j=j, k=k))

    assert_equiv(expected, x(i=i, j=j)(k=k))
    assert_equiv(expected, x(j=j, k=k)(i=i))
    assert_equiv(expected, x(k=k, i=i)(j=j))

    assert_equiv(expected, x(i=i)(j=j, k=k))
    assert_equiv(expected, x(j=j)(k=k, i=i))
    assert_equiv(expected, x(k=k)(i=i, j=j))

    assert_equiv(expected, x(i=i)(j=j)(k=k))
    assert_equiv(expected, x(i=i)(k=k)(j=j))
    assert_equiv(expected, x(j=j)(i=i)(k=k))
    assert_equiv(expected, x(j=j)(k=k)(i=i))
    assert_equiv(expected, x(k=k)(i=i)(j=j))
    assert_equiv(expected, x(k=k)(j=j)(i=i))


def unary_eval(symbol, x):
    if symbol in ['~', '-']:
        return eval('{} x'.format(symbol))
    return getattr(x, symbol)()


@pytest.mark.parametrize('dims', [(), ('a',), ('a', 'b')])
@pytest.mark.parametrize('symbol', [
    '~', '-', 'abs', 'sqrt', 'exp', 'log', 'log1p', 'sigmoid',
])
def test_unary(symbol, dims):
    sizes = {'a': 3, 'b': 4}
    shape = tuple(sizes[d] for d in dims)
    inputs = OrderedDict((d, Bint[sizes[d]]) for d in dims)
    dtype = 'real'
    data = rand(shape) + 0.5
    if symbol == '~':
        data = ops.astype(data, 'uint8')
        dtype = 2
    if get_backend() != "torch" and symbol in ["abs", "sqrt", "exp", "log", "log1p", "sigmoid"]:
        expected_data = getattr(ops, symbol)(data)
    else:
        expected_data = unary_eval(symbol, data)

    x = Tensor(data, inputs, dtype)
    actual = unary_eval(symbol, x)
    check_funsor(actual, inputs, Array[dtype, ()], expected_data)


BINARY_OPS = [
    '+', '-', '*', '/', '**', '==', '!=', '<', '<=', '>', '>=',
    'min', 'max',
]
BOOLEAN_OPS = ['&', '|', '^']


def binary_eval(symbol, x, y):
    if symbol == 'min':
        return funsor.ops.min(x, y)
    if symbol == 'max':
        return funsor.ops.max(x, y)
    return eval('x {} y'.format(symbol))


@pytest.mark.parametrize('dims2', [(), ('a',), ('b', 'a'), ('b', 'c', 'a')])
@pytest.mark.parametrize('dims1', [(), ('a',), ('a', 'b'), ('b', 'a', 'c')])
@pytest.mark.parametrize('symbol', BINARY_OPS + BOOLEAN_OPS)
def test_binary_funsor_funsor(symbol, dims1, dims2):
    sizes = {'a': 3, 'b': 4, 'c': 5}
    shape1 = tuple(sizes[d] for d in dims1)
    shape2 = tuple(sizes[d] for d in dims2)
    inputs1 = OrderedDict((d, Bint[sizes[d]]) for d in dims1)
    inputs2 = OrderedDict((d, Bint[sizes[d]]) for d in dims2)
    data1 = rand(shape1) + 0.5
    data2 = rand(shape2) + 0.5
    dtype = 'real'
    if symbol in BOOLEAN_OPS:
        dtype = 2
        data1 = ops.astype(data1, 'uint8')
        data2 = ops.astype(data2, 'uint8')
    x1 = Tensor(data1, inputs1, dtype)
    x2 = Tensor(data2, inputs2, dtype)
    inputs, aligned = align_tensors(x1, x2)
    expected_data = binary_eval(symbol, aligned[0], aligned[1])

    actual = binary_eval(symbol, x1, x2)
    check_funsor(actual, inputs, Array[dtype, ()], expected_data)


@pytest.mark.parametrize('output_shape2', [(), (2,), (3, 2)], ids=str)
@pytest.mark.parametrize('output_shape1', [(), (2,), (3, 2)], ids=str)
@pytest.mark.parametrize('inputs2', [(), ('a',), ('b', 'a'), ('b', 'c', 'a')], ids=str)
@pytest.mark.parametrize('inputs1', [(), ('a',), ('a', 'b'), ('b', 'a', 'c')], ids=str)
def test_binary_broadcast(inputs1, inputs2, output_shape1, output_shape2):
    sizes = {'a': 4, 'b': 5, 'c': 6}
    inputs1 = OrderedDict((k, Bint[sizes[k]]) for k in inputs1)
    inputs2 = OrderedDict((k, Bint[sizes[k]]) for k in inputs2)
    x1 = random_tensor(inputs1, Reals[output_shape1])
    x2 = random_tensor(inputs1, Reals[output_shape2])

    actual = x1 + x2
    assert actual.output == find_domain(ops.add, x1.output, x2.output)

    block = {'a': 1, 'b': 2, 'c': 3}
    actual_block = actual(**block)
    expected_block = Tensor(x1(**block).data + x2(**block).data)
    assert_close(actual_block, expected_block)


@pytest.mark.parametrize('output_shape2', [(2,), (2, 5), (4, 2, 5)], ids=str)
@pytest.mark.parametrize('output_shape1', [(2,), (3, 2), (4, 3, 2)], ids=str)
@pytest.mark.parametrize('inputs2', [(), ('a',), ('b', 'a'), ('b', 'c', 'a')], ids=str)
@pytest.mark.parametrize('inputs1', [(), ('a',), ('a', 'b'), ('b', 'a', 'c')], ids=str)
def test_matmul(inputs1, inputs2, output_shape1, output_shape2):
    sizes = {'a': 6, 'b': 7, 'c': 8}
    inputs1 = OrderedDict((k, Bint[sizes[k]]) for k in inputs1)
    inputs2 = OrderedDict((k, Bint[sizes[k]]) for k in inputs2)
    x1 = random_tensor(inputs1, Reals[output_shape1])
    x2 = random_tensor(inputs1, Reals[output_shape2])

    actual = x1 @ x2
    assert actual.output == find_domain(ops.matmul, x1.output, x2.output)

    block = {'a': 1, 'b': 2, 'c': 3}
    actual_block = actual(**block)
    expected_block = Tensor(x1(**block).data @ x2(**block).data)
    assert_close(actual_block, expected_block, atol=1e-5, rtol=1e-5)


@pytest.mark.parametrize('scalar', [0.5])
@pytest.mark.parametrize('dims', [(), ('a',), ('a', 'b'), ('b', 'a', 'c')])
@pytest.mark.parametrize('symbol', BINARY_OPS)
def test_binary_funsor_scalar(symbol, dims, scalar):
    sizes = {'a': 3, 'b': 4, 'c': 5}
    shape = tuple(sizes[d] for d in dims)
    inputs = OrderedDict((d, Bint[sizes[d]]) for d in dims)
    data1 = rand(shape) + 0.5
    expected_data = binary_eval(symbol, data1, scalar)

    x1 = Tensor(data1, inputs)
    actual = binary_eval(symbol, x1, scalar)
    check_funsor(actual, inputs, Real, expected_data)


@pytest.mark.parametrize('scalar', [0.5])
@pytest.mark.parametrize('dims', [(), ('a',), ('a', 'b'), ('b', 'a', 'c')])
@pytest.mark.parametrize('symbol', BINARY_OPS)
def test_binary_scalar_funsor(symbol, dims, scalar):
    sizes = {'a': 3, 'b': 4, 'c': 5}
    shape = tuple(sizes[d] for d in dims)
    inputs = OrderedDict((d, Bint[sizes[d]]) for d in dims)
    data1 = rand(shape) + 0.5
    expected_data = binary_eval(symbol, scalar, data1)

    x1 = Tensor(data1, inputs)
    actual = binary_eval(symbol, scalar, x1)
    check_funsor(actual, inputs, Real, expected_data)


@pytest.mark.parametrize("batch_shape", [(), (5,), (4, 3)])
@pytest.mark.parametrize("old_shape,new_shape", [
    ((), ()),
    ((), (1,)),
    ((2,), (2, 1)),
    ((2,), (1, 2)),
    ((6,), (2, 3)),
    ((6,), (2, 1, 3)),
    ((2, 3, 2), (3, 2, 2)),
    ((2, 3, 2), (2, 2, 3)),
])
def test_reshape(batch_shape, old_shape, new_shape):
    inputs = OrderedDict(zip("abc", map(Bint.__getitem__, batch_shape)))
    old = random_tensor(inputs, Reals[old_shape])
    assert old.reshape(old.shape) is old

    new = old.reshape(new_shape)
    assert new.inputs == inputs
    assert new.shape == new_shape
    assert new.dtype == old.dtype

    old2 = new.reshape(old_shape)
    assert_close(old2, old)


def test_getitem_number_0_inputs():
    data = randn((5, 4, 3, 2))
    x = Tensor(data)
    assert_close(x[2], Tensor(data[2]))
    assert_close(x[:, 1], Tensor(data[:, 1]))
    assert_close(x[2, 1], Tensor(data[2, 1]))
    assert_close(x[2, :, 1], Tensor(data[2, :, 1]))
    assert_close(x[3, ...], Tensor(data[3, ...]))
    assert_close(x[3, 2, ...], Tensor(data[3, 2, ...]))
    assert_close(x[..., 1], Tensor(data[..., 1]))
    assert_close(x[..., 2, 1], Tensor(data[..., 2, 1]))
    assert_close(x[3, ..., 1], Tensor(data[3, ..., 1]))


def test_getitem_number_1_inputs():
    data = randn((3, 5, 4, 3, 2))
    inputs = OrderedDict([('i', Bint[3])])
    x = Tensor(data, inputs)
    assert_close(x[2], Tensor(data[:, 2], inputs))
    assert_close(x[:, 1], Tensor(data[:, :, 1], inputs))
    assert_close(x[2, 1], Tensor(data[:, 2, 1], inputs))
    assert_close(x[2, :, 1], Tensor(data[:, 2, :, 1], inputs))
    assert_close(x[3, ...], Tensor(data[:, 3, ...], inputs))
    assert_close(x[3, 2, ...], Tensor(data[:, 3, 2, ...], inputs))
    assert_close(x[..., 1], Tensor(data[..., 1], inputs))
    assert_close(x[..., 2, 1], Tensor(data[..., 2, 1], inputs))
    assert_close(x[3, ..., 1], Tensor(data[:, 3, ..., 1], inputs))


def test_getitem_number_2_inputs():
    data = randn((3, 4, 5, 4, 3, 2))
    inputs = OrderedDict([('i', Bint[3]), ('j', Bint[4])])
    x = Tensor(data, inputs)
    assert_close(x[2], Tensor(data[:, :, 2], inputs))
    assert_close(x[:, 1], Tensor(data[:, :, :, 1], inputs))
    assert_close(x[2, 1], Tensor(data[:, :, 2, 1], inputs))
    assert_close(x[2, :, 1], Tensor(data[:, :, 2, :, 1], inputs))
    assert_close(x[3, ...], Tensor(data[:, :, 3, ...], inputs))
    assert_close(x[3, 2, ...], Tensor(data[:, :, 3, 2, ...], inputs))
    assert_close(x[..., 1], Tensor(data[..., 1], inputs))
    assert_close(x[..., 2, 1], Tensor(data[..., 2, 1], inputs))
    assert_close(x[3, ..., 1], Tensor(data[:, :, 3, ..., 1], inputs))


def test_getitem_variable():
    data = randn((5, 4, 3, 2))
    x = Tensor(data)
    i = Variable('i', Bint[5])
    j = Variable('j', Bint[4])
    assert x[i] is Tensor(data, OrderedDict([('i', Bint[5])]))
    assert x[i, j] is Tensor(data, OrderedDict([('i', Bint[5]), ('j', Bint[4])]))


def test_getitem_string():
    data = randn((5, 4, 3, 2))
    x = Tensor(data)
    assert x['i'] is Tensor(data, OrderedDict([('i', Bint[5])]))
    assert x['i', 'j'] is Tensor(data, OrderedDict([('i', Bint[5]), ('j', Bint[4])]))


def test_getitem_tensor():
    data = randn((5, 4, 3, 2))
    x = Tensor(data)
    i = Variable('i', Bint[5])
    j = Variable('j', Bint[4])
    k = Variable('k', Bint[3])
    m = Variable('m', Bint[2])

    y = random_tensor(OrderedDict(), Bint[5])
    assert_close(x[i](i=y), x[y])

    y = random_tensor(OrderedDict(), Bint[4])
    assert_close(x[:, j](j=y), x[:, y])

    y = random_tensor(OrderedDict(), Bint[3])
    assert_close(x[:, :, k](k=y), x[:, :, y])

    y = random_tensor(OrderedDict(), Bint[2])
    assert_close(x[:, :, :, m](m=y), x[:, :, :, y])

    y = random_tensor(OrderedDict([('i', i.output)]),
                      Bint[j.dtype])
    assert_close(x[i, j](j=y), x[i, y])

    y = random_tensor(OrderedDict([('i', i.output), ('j', j.output)]),
                      Bint[k.dtype])
    assert_close(x[i, j, k](k=y), x[i, j, y])


def test_lambda_getitem():
    data = randn((2,))
    x = Tensor(data)
    y = Tensor(data, OrderedDict(i=Bint[2]))
    i = Variable('i', Bint[2])
    assert x[i] is y
    assert Lambda(i, y) is x


REDUCE_OPS = [
    ops.add,
    ops.mul,
    ops.and_,
    ops.or_,
    ops.logaddexp,
    ops.sample,
    ops.min,
    ops.max,
]


@pytest.mark.parametrize('dims', [(), ('a',), ('a', 'b'), ('b', 'a', 'c')])
@pytest.mark.parametrize('op', REDUCE_OPS, ids=str)
def test_reduce_all(dims, op):
    sizes = {'a': 3, 'b': 4, 'c': 5}
    shape = tuple(sizes[d] for d in dims)
    inputs = OrderedDict((d, Bint[sizes[d]]) for d in dims)
    data = rand(shape) + 0.5
    if op in [ops.and_, ops.or_]:
        data = ops.astype(data, 'uint8')
    expected_data = REDUCE_OP_TO_NUMERIC[op](data, None)

    x = Tensor(data, inputs)
    actual = x.reduce(op)
    check_funsor(actual, {}, Real, expected_data)


@pytest.mark.parametrize('dims,reduced_vars', [
    (dims, reduced_vars)
    for dims in [('a',), ('a', 'b'), ('b', 'a', 'c')]
    for num_reduced in range(len(dims) + 2)
    for reduced_vars in itertools.combinations(dims, num_reduced)
])
@pytest.mark.parametrize('op', REDUCE_OPS)
def test_reduce_subset(dims, reduced_vars, op):
    reduced_vars = frozenset(reduced_vars)
    sizes = {'a': 3, 'b': 4, 'c': 5}
    shape = tuple(sizes[d] for d in dims)
    inputs = OrderedDict((d, Bint[sizes[d]]) for d in dims)
    data = rand(shape) + 0.5
    dtype = 'real'
    if op in [ops.and_, ops.or_]:
        data = ops.astype(data, 'uint8')
        dtype = 2
    x = Tensor(data, inputs, dtype)
    actual = x.reduce(op, reduced_vars)
    expected_inputs = OrderedDict(
        (d, Bint[sizes[d]]) for d in dims if d not in reduced_vars)

    reduced_vars &= frozenset(dims)
    if not reduced_vars:
        assert actual is x
    else:
        if reduced_vars == frozenset(dims):
            data = REDUCE_OP_TO_NUMERIC[op](data, None)
        else:
            for pos in reversed(sorted(map(dims.index, reduced_vars))):
                data = REDUCE_OP_TO_NUMERIC[op](data, pos)
        check_funsor(actual, expected_inputs, Array[dtype, ()])
        assert_close(actual, Tensor(data, expected_inputs, dtype),
                     atol=1e-5, rtol=1e-5)


@pytest.mark.parametrize('dims', [(), ('a',), ('a', 'b'), ('b', 'a', 'c')])
@pytest.mark.parametrize('event_shape', [(), (4,), (2, 3)])
@pytest.mark.parametrize('op', REDUCE_OPS, ids=str)
def test_reduce_event(op, event_shape, dims):
    sizes = {'a': 3, 'b': 4, 'c': 5}
    batch_shape = tuple(sizes[d] for d in dims)
    shape = batch_shape + event_shape
    inputs = OrderedDict((d, Bint[sizes[d]]) for d in dims)
    numeric_op = REDUCE_OP_TO_NUMERIC[op]
    data = rand(shape) + 0.5
    dtype = 'real'
    if op in [ops.and_, ops.or_]:
        data = ops.astype(data, 'uint8')
    expected_data = numeric_op(data.reshape(batch_shape + (-1,)), -1)

    x = Tensor(data, inputs, dtype=dtype)
    op_name = numeric_op.__name__[1:] if op in [ops.min, ops.max] else numeric_op.__name__
    actual = getattr(x, op_name)()
    check_funsor(actual, inputs, Array[dtype, ()], expected_data)


@pytest.mark.parametrize('shape', [(), (4,), (2, 3)])
def test_all_equal(shape):
    inputs = OrderedDict()
    data1 = rand(shape) + 0.5
    data2 = rand(shape) + 0.5
    dtype = 'real'

    x1 = Tensor(data1, inputs, dtype=dtype)
    x2 = Tensor(data2, inputs, dtype=dtype)
    assert (x1 == x1).all()
    assert (x2 == x2).all()
    assert not (x1 == x2).all()
    assert not (x1 != x1).any()
    assert not (x2 != x2).any()
    assert (x1 != x2).any()


def test_function_hint_matmul():
    @funsor.function
    def matmul(x: Reals[3, 4], y: Reals[4, 5]) -> Reals[3, 5]:
        return x @ y

    assert get_type_hints(matmul) == get_type_hints(matmul.fn)

<<<<<<< HEAD
    check_funsor(matmul, {'x': Reals[3, 4], 'y': Reals[4, 5]}, Reals[3, 5])
=======
    check_funsor(matmul, {'x': reals(3, 4), 'y': reals(4, 5)}, reals(3, 5))
>>>>>>> 7dce5d20

    x = Tensor(randn((3, 4)))
    y = Tensor(randn((4, 5)))
    actual = matmul(x, y)
    expected_data = x.data @ y.data
<<<<<<< HEAD
    check_funsor(actual, {}, Reals[3, 5], expected_data)
=======
    check_funsor(actual, {}, reals(3, 5), expected_data)
>>>>>>> 7dce5d20


def test_function_matmul():
    @funsor.function(Reals[3, 4], Reals[4, 5], Reals[3, 5])
    def matmul(x, y):
        return x @ y

    check_funsor(matmul, {'x': Reals[3, 4], 'y': Reals[4, 5]}, Reals[3, 5])

    x = Tensor(randn((3, 4)))
    y = Tensor(randn((4, 5)))
    actual = matmul(x, y)
    expected_data = x.data @ y.data
    check_funsor(actual, {}, Reals[3, 5], expected_data)


def test_function_lazy_matmul():

    @funsor.function(Reals[3, 4], Reals[4, 5], Reals[3, 5])
    def matmul(x, y):
        return x @ y

    x_lazy = Variable('x', Reals[3, 4])
    y = Tensor(randn((4, 5)))
    actual_lazy = matmul(x_lazy, y)
    check_funsor(actual_lazy, {'x': Reals[3, 4]}, Reals[3, 5])
    assert isinstance(actual_lazy, funsor.tensor.Function)

    x = Tensor(randn((3, 4)))
    actual = actual_lazy(x=x)
    expected_data = x.data @ y.data
    check_funsor(actual, {}, Reals[3, 5], expected_data)


def _numeric_max_and_argmax(x):
    if get_backend() == "torch":
        import torch

        return torch.max(x, dim=-1)
    else:
        return np.max(x, axis=-1), np.argmax(x, axis=-1)


def test_function_nested_eager_hint():

    @funsor.function
    def max_and_argmax(x: Reals[8]) -> Tuple[Real, Bint[8]]:
        return tuple(_numeric_max_and_argmax(x))

    expected = {"x": Reals[8], "return": Tuple[Real, Bint[8]]}
    assert get_type_hints(max_and_argmax) == expected

<<<<<<< HEAD
    inputs = OrderedDict([('i', Bint[2]), ('j', Bint[3])])
=======
    inputs = OrderedDict([('i', bint(2)), ('j', bint(3))])
>>>>>>> 7dce5d20
    x = Tensor(randn((2, 3, 8)), inputs)
    m, a = _numeric_max_and_argmax(x.data)
    expected_max = Tensor(m, inputs, 'real')
    expected_argmax = Tensor(a, inputs, 8)

    actual_max, actual_argmax = max_and_argmax(x)
    assert_close(actual_max, expected_max)
    assert_close(actual_argmax, expected_argmax)


def test_function_nested_eager():

    @funsor.function(Reals[8], (Real, Bint[8]))
    def max_and_argmax(x):
        return tuple(_numeric_max_and_argmax(x))

    inputs = OrderedDict([('i', Bint[2]), ('j', Bint[3])])
    x = Tensor(randn((2, 3, 8)), inputs)
    m, a = _numeric_max_and_argmax(x.data)
    expected_max = Tensor(m, inputs, 'real')
    expected_argmax = Tensor(a, inputs, 8)

    actual_max, actual_argmax = max_and_argmax(x)
    assert_close(actual_max, expected_max)
    assert_close(actual_argmax, expected_argmax)


def test_function_nested_lazy():

    @funsor.function(Reals[8], (Real, Bint[8]))
    def max_and_argmax(x):
        return tuple(_numeric_max_and_argmax(x))

    x_lazy = Variable('x', Reals[8])
    lazy_max, lazy_argmax = max_and_argmax(x_lazy)
    assert isinstance(lazy_max, funsor.tensor.Function)
    assert isinstance(lazy_argmax, funsor.tensor.Function)
    check_funsor(lazy_max, {'x': Reals[8]}, Real)
    check_funsor(lazy_argmax, {'x': Reals[8]}, Bint[8])

    inputs = OrderedDict([('i', Bint[2]), ('j', Bint[3])])
    y = Tensor(randn((2, 3, 8)), inputs)
    actual_max = lazy_max(x=y)
    actual_argmax = lazy_argmax(x=y)
    expected_max, expected_argmax = max_and_argmax(y)
    assert_close(actual_max, expected_max)
    assert_close(actual_argmax, expected_argmax)


def test_function_of_numeric_array():
    backend = get_backend()
    if backend == "torch":
        import torch

        matmul = torch.matmul
    elif backend == "jax":
        import jax

        matmul = jax.numpy.matmul
    else:
        matmul = np.matmul
    x = randn((4, 3))
    y = randn((3, 2))
    f = funsor.function(Reals[4, 3], Reals[3, 2], Reals[4, 2])(matmul)
    actual = f(x, y)
    expected = f(Tensor(x), Tensor(y))
    assert_close(actual, expected)


def test_align():
    x = Tensor(randn((2, 3, 4)), OrderedDict([
        ('i', Bint[2]),
        ('j', Bint[3]),
        ('k', Bint[4]),
    ]))
    y = x.align(('j', 'k', 'i'))
    assert isinstance(y, Tensor)
    assert tuple(y.inputs) == ('j', 'k', 'i')
    for i in range(2):
        for j in range(3):
            for k in range(4):
                assert x(i=i, j=j, k=k) == y(i=i, j=j, k=k)


EINSUM_EXAMPLES = [
    'a->a',
    'a,a->a',
    'a,b->',
    'a,b->a',
    'a,b->b',
    'a,b->ab',
    'a,b->ba',
    'ab,ba->',
    'ab,ba->a',
    'ab,ba->b',
    'ab,ba->ab',
    'ab,ba->ba',
    'ab,bc->ac',
]


@pytest.mark.parametrize('equation', EINSUM_EXAMPLES)
def test_einsum(equation):
    sizes = dict(a=2, b=3, c=4)
    inputs, outputs = equation.split('->')
    inputs = inputs.split(',')
    tensors = [randn(tuple(sizes[d] for d in dims)) for dims in inputs]
    funsors = [Tensor(x) for x in tensors]
    expected = Tensor(ops.einsum(equation, *tensors))
    actual = Einsum(equation, tuple(funsors))
    assert_close(actual, expected, atol=1e-5, rtol=None)


@pytest.mark.parametrize('equation', EINSUM_EXAMPLES)
@pytest.mark.parametrize('batch1', [''])
@pytest.mark.parametrize('batch2', [''])
def test_batched_einsum(equation, batch1, batch2):
    inputs, output = equation.split('->')
    inputs = inputs.split(',')

    sizes = dict(a=2, b=3, c=4, i=5, j=6)
    batch1 = OrderedDict([(k, Bint[sizes[k]]) for k in batch1])
    batch2 = OrderedDict([(k, Bint[sizes[k]]) for k in batch2])
    funsors = [random_tensor(batch, Reals[tuple(sizes[d] for d in dims)])
               for batch, dims in zip([batch1, batch2], inputs)]
    actual = Einsum(equation, tuple(funsors))

    _equation = ','.join('...' + i for i in inputs) + '->...' + output
    inputs, tensors = align_tensors(*funsors)
    batch = tuple(v.size for v in inputs.values())
    tensors = [ops.expand(x, batch + f.shape) for (x, f) in zip(tensors, funsors)]
    expected = Tensor(ops.einsum(_equation, *tensors), inputs)
    assert_close(actual, expected, atol=1e-5, rtol=None)


def _numeric_tensordot(x, y, dim):
    if get_backend() == "torch":
        import torch

        return torch.tensordot(x, y, dim)
    else:
        return np.tensordot(x, y, axes=dim)


@pytest.mark.parametrize('y_shape', [(), (4,), (4, 5)], ids=str)
@pytest.mark.parametrize('xy_shape', [(), (6,), (6, 7)], ids=str)
@pytest.mark.parametrize('x_shape', [(), (2,), (2, 3)], ids=str)
def test_tensor_tensordot(x_shape, xy_shape, y_shape):
    x = randn(x_shape + xy_shape)
    y = randn(xy_shape + y_shape)
    dim = len(xy_shape)
    actual = tensordot(Tensor(x), Tensor(y), dim)
    expected = Tensor(_numeric_tensordot(x, y, dim))
    assert_close(actual, expected, atol=1e-5, rtol=None)


@pytest.mark.parametrize('n', [1, 2, 5])
@pytest.mark.parametrize('shape,dim', [
    ((), 0),
    ((), -1),
    ((1,), 0),
    ((1,), 1),
    ((1,), -1),
    ((1,), -2),
    ((2, 3), 0),
    ((2, 3), 1),
    ((2, 3), 2),
    ((2, 3), -1),
    ((2, 3), -2),
    ((2, 3), -3),
], ids=str)
def test_tensor_stack(n, shape, dim):
    tensors = [randn(shape) for _ in range(n)]
    actual = stack(tuple(Tensor(t) for t in tensors), dim=dim)
    expected = Tensor(ops.stack(dim, *tensors))
    assert_close(actual, expected)


@pytest.mark.parametrize('output', [Bint[2], Real, Reals[4], Reals[2, 3]], ids=str)
def test_funsor_stack(output):
    x = random_tensor(OrderedDict([
        ('i', Bint[2]),
    ]), output)
    y = random_tensor(OrderedDict([
        ('j', Bint[3]),
    ]), output)
    z = random_tensor(OrderedDict([
        ('i', Bint[2]),
        ('k', Bint[4]),
    ]), output)

    xy = Stack('t', (x, y))
    assert isinstance(xy, Tensor)
    assert xy.inputs == OrderedDict([
        ('t', Bint[2]),
        ('i', Bint[2]),
        ('j', Bint[3]),
    ])
    assert xy.output == output
    for j in range(3):
        assert_close(xy(t=0, j=j), x)
    for i in range(2):
        assert_close(xy(t=1, i=i), y)

    xyz = Stack('t', (x, y, z))
    assert isinstance(xyz, Tensor)
    assert xyz.inputs == OrderedDict([
        ('t', Bint[3]),
        ('i', Bint[2]),
        ('j', Bint[3]),
        ('k', Bint[4]),
    ])
    assert xy.output == output
    for j in range(3):
        for k in range(4):
            assert_close(xyz(t=0, j=j, k=k), x)
    for i in range(2):
        for k in range(4):
            assert_close(xyz(t=1, i=i, k=k), y)
    for j in range(3):
        assert_close(xyz(t=2, j=j), z)


@pytest.mark.parametrize('output', [Bint[2], Real, Reals[4], Reals[2, 3]], ids=str)
def test_cat_simple(output):
    x = random_tensor(OrderedDict([
        ('i', Bint[2]),
    ]), output)
    y = random_tensor(OrderedDict([
        ('i', Bint[3]),
        ('j', Bint[4]),
    ]), output)
    z = random_tensor(OrderedDict([
        ('i', Bint[5]),
        ('k', Bint[6]),
    ]), output)

    assert Cat('i', (x,)) is x
    assert Cat('i', (y,)) is y
    assert Cat('i', (z,)) is z

    xy = Cat('i', (x, y))
    assert isinstance(xy, Tensor)
    assert xy.inputs == OrderedDict([
        ('i', Bint[2 + 3]),
        ('j', Bint[4]),
    ])
    assert xy.output == output

    xyz = Cat('i', (x, y, z))
    assert isinstance(xyz, Tensor)
    assert xyz.inputs == OrderedDict([
        ('i', Bint[2 + 3 + 5]),
        ('j', Bint[4]),
        ('k', Bint[6]),
    ])
    assert xy.output == output


@pytest.mark.parametrize("expand_shape", [(4, 3, 2), (4, -1, 2), (4, 3, -1), (4, -1, -1)])
def test_ops_expand(expand_shape):
    x = randn((3, 2))
    actual = ops.expand(x, expand_shape)
    assert actual.shape == (4, 3, 2)


def test_tensor_to_funsor_ambiguous_output():
    x = randn((2, 1))
    f = funsor.to_funsor(x, output=None, dim_to_name=OrderedDict({-2: 'a'}))
    f2 = funsor.to_funsor(x, output=Real, dim_to_name=OrderedDict({-2: 'a'}))
    assert f.inputs == f2.inputs == OrderedDict(a=Bint[2])
    assert f.output.shape == () == f2.output.shape


@pytest.mark.skipif(get_backend() != "torch", reason="torch-specific regression")
def test_log_correct_dtype():
    import torch
    old_dtype = torch.get_default_dtype()
    torch.set_default_dtype(torch.float64)
    x = Tensor(torch.rand(3, dtype=torch.get_default_dtype()))
    try:
        assert (x == x).all().log().data.dtype is x.data.dtype
    finally:
        torch.set_default_dtype(old_dtype)


@pytest.mark.skipif(get_backend() != "numpy", reason="backend-specific")
def test_pickle():
    x = Tensor(randn(2, 3))
    f = io.BytesIO()
    pickle.dump(x, f)
    f.seek(0)
    y = pickle.load(f)
    assert_close(x, y)


@pytest.mark.skipif(get_backend() != "torch", reason="backend-specific")
def test_torch_save():
    import torch
    x = Tensor(randn(2, 3))
    f = io.BytesIO()
    torch.save(x, f)
    f.seek(0)
    y = torch.load(f)
    assert_close(x, y)


@pytest.mark.skipif(get_backend() != "torch", reason="backend-specific")
def test_detach():
    import torch
    try:
        from pyro.distributions.util import detach
    except ImportError:
        pytest.skip("detach() is not available")
    x = Tensor(torch.randn(2, 3, requires_grad=True))
    y = detach(x)
    assert_close(x, y)
    assert x.data.requires_grad
    assert not y.data.requires_grad<|MERGE_RESOLUTION|>--- conflicted
+++ resolved
@@ -13,11 +13,7 @@
 
 import funsor
 import funsor.ops as ops
-<<<<<<< HEAD
-from funsor.domains import Bint, Real, Reals, Bint, find_domain, make_domain, Reals
-=======
-from funsor.domains import Array, Bint, Real, Reals, bint, find_domain, reals
->>>>>>> 7dce5d20
+from funsor.domains import Array, Bint, Real, Reals, find_domain
 from funsor.interpreter import interpretation
 from funsor.tensor import REDUCE_OP_TO_NUMERIC, Einsum, Tensor, align_tensors, numeric_array, stack, tensordot
 from funsor.terms import Cat, Lambda, Number, Slice, Stack, Variable, lazy
@@ -672,28 +668,6 @@
 
     assert get_type_hints(matmul) == get_type_hints(matmul.fn)
 
-<<<<<<< HEAD
-    check_funsor(matmul, {'x': Reals[3, 4], 'y': Reals[4, 5]}, Reals[3, 5])
-=======
-    check_funsor(matmul, {'x': reals(3, 4), 'y': reals(4, 5)}, reals(3, 5))
->>>>>>> 7dce5d20
-
-    x = Tensor(randn((3, 4)))
-    y = Tensor(randn((4, 5)))
-    actual = matmul(x, y)
-    expected_data = x.data @ y.data
-<<<<<<< HEAD
-    check_funsor(actual, {}, Reals[3, 5], expected_data)
-=======
-    check_funsor(actual, {}, reals(3, 5), expected_data)
->>>>>>> 7dce5d20
-
-
-def test_function_matmul():
-    @funsor.function(Reals[3, 4], Reals[4, 5], Reals[3, 5])
-    def matmul(x, y):
-        return x @ y
-
     check_funsor(matmul, {'x': Reals[3, 4], 'y': Reals[4, 5]}, Reals[3, 5])
 
     x = Tensor(randn((3, 4)))
@@ -703,6 +677,20 @@
     check_funsor(actual, {}, Reals[3, 5], expected_data)
 
 
+def test_function_matmul():
+    @funsor.function(Reals[3, 4], Reals[4, 5], Reals[3, 5])
+    def matmul(x, y):
+        return x @ y
+
+    check_funsor(matmul, {'x': Reals[3, 4], 'y': Reals[4, 5]}, Reals[3, 5])
+
+    x = Tensor(randn((3, 4)))
+    y = Tensor(randn((4, 5)))
+    actual = matmul(x, y)
+    expected_data = x.data @ y.data
+    check_funsor(actual, {}, Reals[3, 5], expected_data)
+
+
 def test_function_lazy_matmul():
 
     @funsor.function(Reals[3, 4], Reals[4, 5], Reals[3, 5])
@@ -739,11 +727,7 @@
     expected = {"x": Reals[8], "return": Tuple[Real, Bint[8]]}
     assert get_type_hints(max_and_argmax) == expected
 
-<<<<<<< HEAD
     inputs = OrderedDict([('i', Bint[2]), ('j', Bint[3])])
-=======
-    inputs = OrderedDict([('i', bint(2)), ('j', bint(3))])
->>>>>>> 7dce5d20
     x = Tensor(randn((2, 3, 8)), inputs)
     m, a = _numeric_max_and_argmax(x.data)
     expected_max = Tensor(m, inputs, 'real')
